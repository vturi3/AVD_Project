--- conflicted
+++ resolved
@@ -635,53 +635,30 @@
         # if dir == "right":
         # #     print("láuto che non mi fa sorpassare è: ", com_vehicle)
             #input()
-<<<<<<< HEAD
-        if com_vehicle:
-            if not com_vehicle_state or (com_vehicle_state and com_vehicle_distance>67):
-                print('STO PER STARTARE IL SORPASSO, IL VEICOLO DISTA: ', com_vehicle_distance, "ed è: ", com_vehicle)
+        if obj_to_s:
+            if not com_vehicle_state or (com_vehicle_state and com_vehicle_distance>80):
+                # print('STO PER STARTARE IL SORPASSO, IL VEICOLO DISTA: ', com_vehicle_distance, "ed è: ", com_vehicle)
                 # input()
                 #self._my_flag = True
                 self._before_surpass_lane_id = ego_vehicle_wp.lane_id
                 #self.help_sorpassing(ego_vehicle_wp,'left')
                 self._local_planner._change_line = "shifting"
                 self._local_planner.delta = self.meters_shifting(obj_to_s)
-                print(self._local_planner.delta)
+                # print(self._local_planner.delta)
                 self._local_planner.dir = dir
-                self._local_planner.set_speed(80) # da cambiare
+                if dir != "right":
+                    self._local_planner.set_speed(80) # da cambiare
+                else:
+                    self._local_planner.set_speed(get_speed(self._vehicle) * (2/3))
                 self.surpass_vehicle = obj_to_s
-                print('sto superando')
+                # print('sto superando')
                 self._direction = last_dir
                 # input()
                 return True
             else:
                 self._surpassing_obj = False
                 self._direction = last_dir
-                print('CI STA UN TIZIO CHE NON MI FA SORPASSARE LA DIST: ', com_vehicle_distance, "ed è: ", com_vehicle)
-=======
-        if not com_vehicle_state or (com_vehicle_state and com_vehicle_distance>80):
-            # print('STO PER STARTARE IL SORPASSO, IL VEICOLO DISTA: ', com_vehicle_distance, "ed è: ", com_vehicle)
-            # input()
-            #self._my_flag = True
-            self._before_surpass_lane_id = ego_vehicle_wp.lane_id
-            #self.help_sorpassing(ego_vehicle_wp,'left')
-            self._local_planner._change_line = "shifting"
-            self._local_planner.delta = self.meters_shifting(obj_to_s)
-            # print(self._local_planner.delta)
-            self._local_planner.dir = dir
-            if dir != "right":
-                self._local_planner.set_speed(80) # da cambiare
-            else:
-                self._local_planner.set_speed(get_speed(self._vehicle) * (2/3))
-            self.surpass_vehicle = obj_to_s
-            # print('sto superando')
-            self._direction = last_dir
-            # input()
-            return True
-        else:
-            self._surpassing_obj = False
-            self._direction = last_dir
-            # print('CI STA UN TIZIO CHE NON MI FA SORPASSARE LA DIST: ', com_vehicle_distance, "ed è: ", com_vehicle)
->>>>>>> 445e7ee8
+                # print('CI STA UN TIZIO CHE NON MI FA SORPASSARE LA DIST: ', com_vehicle_distance, "ed è: ", com_vehicle)
         return False
 
     def end_surpassing(self, ego_vehicle_wp):
