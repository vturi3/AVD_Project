--- conflicted
+++ resolved
@@ -302,8 +302,6 @@
 
         return control
 
-<<<<<<< HEAD
-=======
     def order_by_dist(self, object_list, waypoint, max_dist, check_not_our_vehicle=False):
         def dist(s): return s.get_location().distance(waypoint.transform.location)
         #qua ho messo dieci pero va scelto il giusto valore.
@@ -316,22 +314,6 @@
         ordered_dict = dict(sorted(static_obj_dict.items(),key=operator.itemgetter(1)))
         return list(ordered_dict.keys())
 
-    def help_sorpassing(self,waypoint,direction):
-
-        if direction =='left':
-            left_wpt = waypoint.get_left_lane()
-            print(left_wpt)
-            print(waypoint)
-            end_waypoint = self._local_planner.target_waypoint
-            self.set_destination(end_waypoint.transform.location,
-                                         left_wpt.transform.location)
-        else:
-            right_wpt = waypoint.get_right_lane()
-            end_waypoint = self._local_planner.target_waypoint
-            self.set_destination(end_waypoint.transform.location,
-                                         right_wpt.transform.location)
-
->>>>>>> b5f8eb36
     def run_step(self, debug=False):
         """
         è il metodo che viene chiamato ad ogni tiemstep.  Prendo info ed eseguo il behavior planner, che può essere rappresentaot
@@ -388,7 +370,6 @@
             elif w_distance < self._behavior.braking_distance + delta_v * 0.2:
                 return self.controlled_stop(walker, w_distance)
         
-<<<<<<< HEAD
         police = self._world.get_actors().filter("*vehicle.dodge.charger_police*")
         def dist(w): return w.get_location().distance(ego_vehicle_wp.transform.location)
         police_list = [w for w in police if dist(w) < 30]
@@ -413,58 +394,28 @@
                 self._surpassing_police = False
                 return self._local_planner.run_step(debug=debug)
 
-        bikers = self._world.get_actors().filter("*vehicle.bh.crossbike*")
-        def dist(w): return w.get_location().distance(ego_vehicle_wp.transform.location)
-        bikers_list = [w for w in bikers if dist(w) < 35]
-        print(bikers_list)
-        
-        if bikers_list:
-            vehicle_speed = get_speed(bikers_list[0])
-            print(vehicle_speed)
-            print("find ciclista")
-            if vehicle_speed <= 50:
-                #self._my_flag = True
-                self._surpassing_biker = True
-                #self.help_sorpassing(ego_vehicle_wp,'left')
-                self._local_planner._change_line = "left"
-                self._local_planner.set_speed(30) # da cambiare
-                print('neeed to taigating')
-                return self._local_planner.run_step(debug=debug)
-        else:
-            if self._surpassing_biker: #check altre auto ferme
-                #self.help_sorpassing(ego_vehicle_wp,'right')
-                #self.lane_change('right')
-                print('torno a right')
-                self._local_planner._change_line = "None"
-                self._surpassing_biker = False
-                return self._local_planner.run_step(debug=debug)
-=======
-        ###POLICE OBSTACLE SORPASSO PROBLEMATICA###
-        # police = self._world.get_actors().filter("*vehicle.dodge.charger_police*")
-        # def dist(w): return w.get_location().distance(ego_vehicle_wp.transform.location)
-        # police_list = [w for w in police if dist(w) < 30]
-
-        # if police_list:
-        #     vehicle_speed = get_speed(police_list[0])
+        # Da includere nella gestione bike
+        # if bikers_list:
+        #     vehicle_speed = get_speed(bikers_list[0])
         #     print(vehicle_speed)
-        #     print("find auto police")
-        #     if vehicle_speed == 0.0:
+        #     print("find ciclista")
+        #     if vehicle_speed <= 50:
         #         #self._my_flag = True
-        #         self._surpassing_police = True
+        #         self._surpassing_biker = True
         #         #self.help_sorpassing(ego_vehicle_wp,'left')
-        #         self.lane_change('left')
-        #         # self._local_planner.set_speed(15) # da cambiare
+        #         self._local_planner._change_line = "left"
         #         self._local_planner.set_speed(30) # da cambiare
         #         print('neeed to taigating')
         #         return self._local_planner.run_step(debug=debug)
         # else:
-        #     if self._surpassing_police: #check altre auto ferme
+        #     if self._surpassing_biker: #check altre auto ferme
         #         #self.help_sorpassing(ego_vehicle_wp,'right')
-        #         self.lane_change('right',same_lane_time=1, other_lane_time=1, lane_change_time=5)
+        #         #self.lane_change('right')
         #         print('torno a right')
-        #         self._surpassing_police = False
+        #         self._local_planner._change_line = "None"
+        #         self._surpassing_biker = False
         #         return self._local_planner.run_step(debug=debug)
-
+    
         biker_state, biker, b_distance = self.bikers_avoid_manager(ego_vehicle_wp)
         if biker_state or self.surpCounter > 0:
             delta_v =  self._speed - get_speed(biker)
@@ -476,48 +427,6 @@
                 return self.emergency_stop()
             elif b_distance < self._behavior.braking_distance + delta_v * 0.2:
                 return self.controlled_stop(biker, b_distance)
-            
-        ###LOGICA BIKE SORPASSO PROBLEMATICA####
-        #     if self._surpassing_biker == False:
-        #         self.surpCounter = 200
-        #     print("CICLISTA STATE")
-        #     if biker_state:
-        #         t_speed = get_speed(biker)
-        #     else:
-        #         t_speed = 5
-        #     vehicle_state, vehicle, vec_distance = self._vehicle_obstacle_detected(
-        #             self._world.get_actors().filter("*vehicle*"), 
-        #             max(self._behavior.min_proximity_threshold*2, self._speed_limit / 2), 
-        #             up_angle_th=150, lane_offset=-1
-        #             )
-        #     print("la distanza dalla macchina rilevata è: ",vec_distance, "e il veicolo è: ",vehicle)
-            
-        #     if (not vehicle_state or vec_distance > 5) or (self._surpassing_biker and self.surpCounter > 0):
-        #         if t_speed < get_speed(self._vehicle)/2 or t_speed < 10 :
-        #             print("CICLISTA TI SORPASSO")
-        #             #self._my_flag = True
-        #             if not self._surpassing_biker:
-        #                 self.lane_change('left',other_lane_time = 8,lane_change_time = 8)
-        #             self._surpassing_biker = True
-        #             #self.help_sorpassing(ego_vehicle_wp,'left')
-        #             if t_speed < 5:
-        #                 self._local_planner.set_speed(40)
-        #             self.surpCounter -= 1
-        #             print('neeed to taigating')
-        #             return self._local_planner.run_step(debug=debug)
-        #     else:
-        #         print("CICLISTA NON TI SORPASSO LA MACCHINA STA A: ", vec_distance)
-        # elif self._surpassing_biker: #check altre auto ferme
-        #     print("CICLISTA RIENTRO")
-        #     input()
-        #     self.lane_change('left')
-        #     #self.help_sorpassing(ego_vehicle_wp,'right')
-        #     #self.lane_change('right',other_lane_time = 4)
-        #     print('torno a right')
-        #     self._surpassing_biker = False
-        #     #return self._local_planner.run_step(debug=debug)
->>>>>>> b5f8eb36
-
 
         # 2.2: Car following behaviors
         vehicle_state, vehicle, v_distance = self.collision_and_car_avoid_manager(ego_vehicle_wp)
