# Copyright (c) # Copyright (c) 2018-2020 CVC.
#
# This work is licensed under the terms of the MIT license.
# For a copy, see <https://opensource.org/licenses/MIT>.


""" This module implements an agent that roams around a track following random
waypoints and avoiding other vehicles. The agent also responds to traffic lights,
traffic signs, and has different possible configurations. """

import random
import numpy as np
import carla
from basic_agent import BasicAgent
from local_planner import RoadOption
from behavior_types import Cautious, Aggressive, Normal
import operator
from local_planner import MyWaypoint

<<<<<<< HEAD

from misc import get_speed, positive, is_within_distance, compute_distance, draw_bbox
=======
from misc import get_speed, positive, is_within_distance, compute_distance,draw_bbox
>>>>>>> ab569805

class BehaviorAgent(BasicAgent):
    """
    BehaviorAgent implements an agent that navigates scenes to reach a given
    target destination, by computing the shortest possible path to it.
    This agent can correctly follow traffic signs, speed limitations,
    traffic lights, while also taking into account nearby vehicles. Lane changing
    decisions can be taken by analyzing the surrounding environment such as tailgating avoidance.
    Adding to these are possible behaviors, the agent can also keep safety distance
    from a car in front of it by tracking the instantaneous time to collision
    and keeping it in a certain range. Finally, different sets of behaviors
    are encoded in the agent, from cautious to a more aggressive ones.
    """

    def __init__(self, vehicle, behavior='normal', opt_dict={}, map_inst=None, grp_inst=None):
        """
        Constructor method.

            :param vehicle: actor to apply to local planner logic onto
            :param behavior: type of agent to apply
        """

        super().__init__(vehicle, opt_dict=opt_dict, map_inst=map_inst, grp_inst=grp_inst)
        self._look_ahead_steps = 0

        self._my_flag=False

        # Vehicle information
        self._speed = 0
        self._speed_limit = 0
        self._direction = None
        self._incoming_direction = None
        self._incoming_waypoint = None
        self._min_speed = 5
        self._behavior = None
        self._sampling_resolution = 4.5
        self.surpCounter = 0
        self._before_surpass_lane_id = None

        # Parameters for agent behavior
        if behavior == 'cautious':
            self._behavior = Cautious()

        elif behavior == 'normal':
            self._behavior = Normal()

        elif behavior == 'aggressive':
            self._behavior = Aggressive()

    def _update_information(self):
        """
        This method updates the information regarding the ego
        vehicle based on the surrounding world.
        """
        self._speed = get_speed(self._vehicle)
        self._speed_limit = self._vehicle.get_speed_limit()
        self._local_planner.set_speed(self._speed_limit)
        self._direction = self._local_planner.target_road_option
        if self._direction is None:
            self._direction = RoadOption.LANEFOLLOW

        self._look_ahead_steps = int((self._speed_limit) / 10)

        self._incoming_waypoint, self._incoming_direction = self._local_planner.get_incoming_waypoint_and_direction(
            steps=self._look_ahead_steps)
        if self._incoming_direction is None:
            self._incoming_direction = RoadOption.LANEFOLLOW

    def traffic_light_manager(self):
        """
        This method is in charge of behaviors for red lights.
        Prende info su tutti gli attori e li filtra con traffic_light e valuta quali tra questi semafori influenza la guida.
        """
        actor_list = self._world.get_actors()
        lights_list = actor_list.filter("*traffic_light*")
        affected, _ = self._affected_by_traffic_light(lights_list)

        return affected
    
    def stop_sign_manager(self):
        """
        This method is in charge of behaviors for red lights.
        Prende info su tutti gli attori e li filtra con traffic_light e valuta quali tra questi semafori influenza la guida.
        """
        actor_list = self._world.get_actors()
        stop_list = actor_list.filter("*stop*")
        affected, _,dist_from_stop = self._affected_by_stop_sign(stop_list)
        return affected,dist_from_stop

    def _tailgating(self, waypoint, vehicle_list):
        """
        This method is in charge of tailgating behaviors.

            :param location: current location of the agent
            :param waypoint: current waypoint of the agent
            :param vehicle_list: list of all the nearby vehicles
        """
        print("sono in logica x tailgating")
        # LaneChanginng, cerca di tenere in considerazione i vehicle che vengono da dietro.
        #anche in questo caso cambiano sempre gli angoli di considerazione.
        left_turn = waypoint.left_lane_marking.lane_change
        right_turn = waypoint.right_lane_marking.lane_change

        left_wpt = waypoint.get_left_lane()
        right_wpt = waypoint.get_right_lane()

        # se esiste veicolo che da fastidio e la velocita è minore del vehicle che da fastidio nn riesco a fare il cambio. In generale cambiano gli angoli che vengono passati alla funzione x la detection.
        behind_vehicle_state, behind_vehicle, _ = self._vehicle_obstacle_detected(vehicle_list, max(
            self._behavior.min_proximity_threshold, self._speed_limit / 2), up_angle_th=180, low_angle_th=160)
        if behind_vehicle_state and self._speed < get_speed(behind_vehicle):
            if (right_turn == carla.LaneChange.Right or right_turn ==
                    carla.LaneChange.Both)  and right_wpt.lane_type == carla.LaneType.Driving:
                # and waypoint.lane_id * right_wpt.lane_id > 0
                # Verifico anche dopo se sto x fare danni. Questo ci dice, se nn sopr vehicle e enlla traiettoria nn ho vehicle su cui impatto, se questo nn ci sta faccio manovra cambiando il path.
                new_vehicle_state, _, _ = self._vehicle_obstacle_detected(vehicle_list, max(
                    self._behavior.min_proximity_threshold, self._speed_limit / 2), up_angle_th=180, lane_offset=1)
                if not new_vehicle_state:
                    print("Tailgating, moving to the right!")
                    end_waypoint = self._local_planner.target_waypoint
                    self._behavior.tailgate_counter = 200
                    self.set_destination(end_waypoint.transform.location,
                                         right_wpt.transform.location)
                    # consente di calcolare percorso da dove ci troviamo a dove voglaimo andare e viene dato al local planner, viene calcoalto dal mission planner, modifica della traiettoria originale.
            elif left_turn == carla.LaneChange.Left  and left_wpt.lane_type == carla.LaneType.Driving:
                # and waypoint.lane_id * left_wpt.lane_id > 0
                new_vehicle_state, _, _ = self._vehicle_obstacle_detected(vehicle_list, max(
                    self._behavior.min_proximity_threshold, self._speed_limit / 2), up_angle_th=180, lane_offset=-1)
                if not new_vehicle_state:
                    print("Tailgating, moving to the left!")
                    end_waypoint = self._local_planner.target_waypoint
                    self._behavior.tailgate_counter = 200
                    self.set_destination(end_waypoint.transform.location,
                                         left_wpt.transform.location)

    def collision_and_car_avoid_manager(self, waypoint):
        """
        This module is in charge of warning in case of a collision
        and managing possible tailgating chances.

            :param location: current location of the agent
            :param waypoint: current waypoint of the agent
            :return vehicle_state: True if there is a vehicle nearby, False if not
            :return vehicle: nearby vehicle
            :return distance: distance to nearby vehicle
        """

        # logica è uguale a quella del pedone.
        vehicle_list = self._world.get_actors().filter("*vehicle*")
        vehicle_list = self.order_by_dist(vehicle_list, waypoint, 45, True)

        if self._direction == RoadOption.CHANGELANELEFT:
            vehicle_state, vehicle, distance = self._our_vehicle_obstacle_detected(
                vehicle_list, max(
                    self._behavior.min_proximity_threshold, self._speed_limit / 2), up_angle_th=90, lane_offset=-1)
        elif self._direction == RoadOption.CHANGELANERIGHT:
            vehicle_state, vehicle, distance = self._our_vehicle_obstacle_detected(
                vehicle_list, max(
                    self._behavior.min_proximity_threshold, self._speed_limit / 2), up_angle_th=90, lane_offset=1)
        else:
            vehicle_state, vehicle, distance = self._our_vehicle_obstacle_detected(
                vehicle_list, max(
                    self._behavior.min_proximity_threshold, self._speed_limit / 3), up_angle_th=60)
            # tiene in considerazione anche
            # Check for tailgating
            if not vehicle_state and self._direction == RoadOption.LANEFOLLOW \
                    and not waypoint.is_junction and self._speed > 10 \
                    and self._behavior.tailgate_counter == 0: # se sto gia in quello stato non modifico. 
                self._tailgating(waypoint, vehicle_list)

        # ci sono scenari dove siamo parcheggiati e ci dobbiamo inserire, passa un vehicle della polizia e la baseline lo prende sempre o comunque x evitarlo e prende vehicle dopo.

        return vehicle_state, vehicle, distance

    def gestione_incrocio(self, waypoint):
        """
        This module is in charge of warning in case of a collision
        and managing possible tailgating chances.

            :param location: current location of the agent
            :param waypoint: current waypoint of the agent
            :return vehicle_state: True if there is a vehicle nearby, False if not
            :return vehicle: nearby vehicle
            :return distance: distance to nearby vehicle
        """

        # logica è uguale a quella del pedone.
        vehicle_list = self._world.get_actors().filter("*vehicle*")
        vehicle_list = self.order_by_dist(vehicle_list, waypoint, 45, True)

        if self._direction == RoadOption.CHANGELANELEFT:
            vehicle_state, vehicle, distance = self.gestsione_incroci(
                vehicle_list, max(
                    self._behavior.min_proximity_threshold, self._speed_limit / 2), up_angle_th=90, lane_offset=-1)
        elif self._direction == RoadOption.CHANGELANERIGHT:
            vehicle_state, vehicle, distance = self.gestsione_incroci(
                vehicle_list, max(
                    self._behavior.min_proximity_threshold, self._speed_limit / 2), up_angle_th=90, lane_offset=1)
        else:
            vehicle_state, vehicle, distance = self.gestsione_incroci(
                vehicle_list, max(
                    self._behavior.min_proximity_threshold, self._speed_limit / 3), up_angle_th=60)
            # tiene in considerazione anche
            # Check for tailgating
            if not vehicle_state and self._direction == RoadOption.LANEFOLLOW \
                    and not waypoint.is_junction and self._speed > 10 \
                    and self._behavior.tailgate_counter == 0: # se sto gia in quello stato non modifico. 
                self._tailgating(waypoint, vehicle_list)

        # ci sono scenari dove siamo parcheggiati e ci dobbiamo inserire, passa un vehicle della polizia e la baseline lo prende sempre o comunque x evitarlo e prende vehicle dopo.

        return vehicle_state, vehicle, distance

    def pedestrian_avoid_manager(self, waypoint):
        """
        This module is in charge of warning in case of a collision
        with any pedestrian.

            :param location: current location of the agent
            :param waypoint: current waypoint of the agent
            :return vehicle_state: True if there is a walker nearby, False if not
            :return vehicle: nearby walker
            :return distance: distance to nearby walker
        """
        # prendo i pedoni, calcolo le distanze tra pedone e dove ci troviamo, prendo solo <10 metri di distanza.
        walker_list = self._world.get_actors().filter("*walker.pedestrian*")
        walker_list = self.order_by_dist(walker_list, waypoint, 45)

        # vedo se siamo in collisione con pedone, magari distanza piccola però ci ha gia superato, a seconda delle posizioni e di cosa dobbiamo fare valutiamo in modo diverso la _vehicle_obstacle_detected (in realtà sarebbe obj), si può usare x qualsiasi cosa in carla, l'importante è passare la lista di obj in ingresso. verifico se sono in collisione con la lista di obj passati. Resistuisce se obj influenza la nostra guida, chi è e la distanza.
        if self._direction == RoadOption.CHANGELANELEFT:
            walker_state, walker, distance = self._our_vehicle_obstacle_detected(walker_list, max(
                self._behavior.min_proximity_threshold, self._speed_limit / 2), up_angle_th=90, lane_offset=-1)
        elif self._direction == RoadOption.CHANGELANERIGHT:
            walker_state, walker, distance = self._our_vehicle_obstacle_detected(walker_list, max(
                self._behavior.min_proximity_threshold, self._speed_limit / 2), up_angle_th=90, lane_offset=1)
        else:
            walker_state, walker, distance = self._our_vehicle_obstacle_detected(walker_list, max(
                self._behavior.min_proximity_threshold, self._speed_limit / 3), up_angle_th=60)

        return walker_state, walker, distance

    def bikers_avoid_manager(self, waypoint):
        """
        This module is in charge of warning in case of a collision
        with any pedestrian.

            :param location: current location of the agent
            :param waypoint: current waypoint of the agent
            :return vehicle_state: True if there is a walker nearby, False if not
            :return vehicle: nearby walker
            :return distance: distance to nearby walker
        """
        # prendo i pedoni, calcolo le distanze tra pedone e dove ci troviamo, prendo solo <10 metri di distanza.
        bikers_list = list(self._world.get_actors().filter("*vehicle.bh.crossbike*"))
        bikers_list += list(self._world.get_actors().filter("*vehicle.gazelle.omafiets*"))
        bikers_list += list(self._world.get_actors().filter("*vehicle.diamondback.century*"))

        bikers_list = self.order_by_dist(bikers_list, waypoint, 45)

        #controlliamo le tre condizioni differenti:
        if self._direction == RoadOption.CHANGELANELEFT:
            static_obj_state, static_obj, distance = self._our_vehicle_obstacle_detected(bikers_list, max(self._behavior.min_proximity_threshold, self._speed_limit / 2), up_angle_th=90, lane_offset=-1)
        elif self._direction == RoadOption.CHANGELANERIGHT:
            static_obj_state, static_obj, distance = self._our_vehicle_obstacle_detected(bikers_list, max(self._behavior.min_proximity_threshold, self._speed_limit / 2), up_angle_th=90, lane_offset=1)
        else:
            static_obj_state, static_obj, distance = self._our_vehicle_obstacle_detected(bikers_list, max(self._behavior.min_proximity_threshold, self._speed_limit / 3), up_angle_th=60)
        return static_obj_state, static_obj, distance

    def static_obstacle_avoid_manager(self, waypoint):
        #FUNZIONE AGGIUNTA PER LA DETECTION DI OSTACOLI STATICI SULLA STRADA
        #filtrare tutt gli ostacoli statici
        static_obj_list = self._world.get_actors().filter("*static.prop*")
        static_obj_list = self.order_by_dist(static_obj_list, waypoint, 45)

        #controlliamo le tre condizioni differenti:
        if self._direction == RoadOption.CHANGELANELEFT:
            static_obj_state, static_obj, distance = self._our_vehicle_obstacle_detected(static_obj_list, max(self._behavior.min_proximity_threshold, self._speed_limit / 2), up_angle_th=90, lane_offset=-1)
        elif self._direction == RoadOption.CHANGELANERIGHT:
            static_obj_state, static_obj, distance = self._our_vehicle_obstacle_detected(static_obj_list, max(self._behavior.min_proximity_threshold, self._speed_limit / 2), up_angle_th=90, lane_offset=1)
        else:
            static_obj_state, static_obj, distance = self._our_vehicle_obstacle_detected(static_obj_list, max(self._behavior.min_proximity_threshold, self._speed_limit / 3), up_angle_th=60)
        return static_obj_state, static_obj, distance

    def car_following_manager(self, vehicle, distance, debug=False):
        """
        Module in charge of car-following behaviors when there's
        someone in front of us.

            :param vehicle: car to follow
            :param distance: distance from vehicle
            :param debug: boolean for debugging
            :return control: carla.VehicleControl
        """
        # sto in una situazione normale, nn ho vehicle che mi danno fastidio, pedoni o altro.. Seguo la macchina e basta. Prendo la velocita del vehicle, vedo la differenza di velocita, calcolo TimeToCollision. Il comportamento è quello di ridurre la velocità cosi da matchare la sua, viene fatto mano mano. Cambio quindi la nuova velocità obiettivo.
        vehicle_speed = get_speed(vehicle)
        delta_v = max(1, (self._speed - vehicle_speed) / 3.6)
        ttc = distance / delta_v if delta_v != 0 else distance / np.nextafter(0., 1.)

        # Under safety time distance, slow down.
        if self._behavior.safety_time > ttc > 0.0:
            target_speed = min([
                positive(vehicle_speed - self._behavior.speed_decrease),
                self._behavior.max_speed,
                self._speed_limit - self._behavior.speed_lim_dist])
            self._local_planner.set_speed(target_speed)
            control = self._local_planner.run_step(debug=debug)

        # Actual safety distance area, try to follow the speed of the vehicle in front.
        elif 2 * self._behavior.safety_time > ttc >= self._behavior.safety_time:
            target_speed = min([
                max(self._min_speed, vehicle_speed),
                self._behavior.max_speed,
                self._speed_limit - self._behavior.speed_lim_dist])
            self._local_planner.set_speed(target_speed)
            control = self._local_planner.run_step(debug=debug)

        # Normal behavior.
        else:
            target_speed = min([
                self._behavior.max_speed,
                self._speed_limit - self._behavior.speed_lim_dist])
            self._local_planner.set_speed(target_speed)
            control = self._local_planner.run_step(debug=debug)

        return control

    def order_by_dist(self, object_list, waypoint, max_dist, check_not_our_vehicle=False):
        def dist(s): return s.get_location().distance(waypoint.transform.location)
        #qua ho messo dieci pero va scelto il giusto valore.
        #creiamo un dizionario in modo da ordinare a seconda delle distanze in ordine crescente
        if check_not_our_vehicle:
            static_obj_dict = {s:dist(s) for s in object_list if dist(s)<max_dist and s.id != self._vehicle.id}
        else:
            static_obj_dict = {s:dist(s) for s in object_list if dist(s)<max_dist}
        #otteniamo ora la lista corrispondente ordinata per valore
        ordered_dict = dict(sorted(static_obj_dict.items(),key=operator.itemgetter(1)))
        return list(ordered_dict.keys())

    def run_step(self, debug=False):
        """
        è il metodo che viene chiamato ad ogni tiemstep.  Prendo info ed eseguo il behavior planner, che può essere rappresentaot
        come una macchina a stati ( anche se è molto complesso). Di base gestisce in un certo ordine tute le cose viste
        nella descrizione. 

        Execute one step of navigation.

            :param debug: boolean for debugging
            :return control: carla.VehicleControl        
        """

        self._update_information()
        if self._my_flag:
            input()
        control = None
        if self._behavior.tailgate_counter > 0:
            self._behavior.tailgate_counter -= 1

        ego_vehicle_loc = self._vehicle.get_location()
        ego_vehicle_wp = self._map.get_waypoint(ego_vehicle_loc)
        bb_coords = self._vehicle.bounding_box.get_world_vertices(self._vehicle.get_transform())
        ego_vertexs_lane_id = [(self._map.get_waypoint(bb_coord)).lane_id for bb_coord in bb_coords]
        
        
        vehicle_list = self._world.get_actors().filter("*vehicle*")
        def dist(w): return w.get_location().distance(ego_vehicle_wp.transform.location)
        # vehicle_list_red = [w for w in vehicle_list if dist(w) < 30]

        # for act in vehicle_list_red:
        #     draw_bbox(self._world, act)


        # for actor_snapshot in vehicle_list_red:
        #     draw_bbox(self._world, actor_snapshot)

        # # usato x verificare logica del soprasso, da rimuovere
        # for actor in vehicle_list:
        #         if 'role_name' in actor.attributes and actor.attributes['special_type'] == 'emergency':
        #             print('auto police')
        #             continue
        #         if not('role_name' in actor.attributes and actor.attributes['role_name'] == 'hero' and actor.attributes['special_type'] != 'emergency'):
        #             actor.destroy() 

        # 1: Red lights and stops behavior, individua se esiste in un certo range un semaforo nello stato rosso. Memorizza l'attesa del semaforo, allo step successivo verifico QUELLO specifico semaforo e decido.
        if self.traffic_light_manager():
            return self.emergency_stop()
        
        # 1: Red lights and stops behavior, individua se esiste in un certo range un semaforo nello stato rosso. Memorizza l'attesa del semaforo, allo step successivo verifico QUELLO specifico semaforo e decido.
        affected_by_stop,dist_from_stop = self.stop_sign_manager()
        if affected_by_stop:
            print("sto in stop_sign")
            return self.controlled_stop(distance=dist_from_stop)
        

        # self._before_surpass_lane_id != ego_vehicle_wp.lane_id
        condToNotEnter = True
        if self._surpassing_biker and self.surpass_vehicle != None:
            condToNotEnter, v, d = self._our_vehicle_obstacle_detected(
                            [self.surpass_vehicle], max(
                                self._behavior.min_proximity_threshold, self._speed_limit / 3), up_angle_th=60)

        if self._surpassing_biker and self._before_surpass_lane_id != None and not condToNotEnter:
            print("end_surpassing(ego_vehicle_wp)")
            if self.end_surpassing(ego_vehicle_wp):
                return self._local_planner.run_step(debug=debug)

        # 2.1: Pedestrian avoidance behaviors, verifico se ci sono pedoni che possono influenzare la guida
        obstacle_dict = {"walker": list(self.pedestrian_avoid_manager(ego_vehicle_wp))}
        obstacle_dict["biker"] = list(self.bikers_avoid_manager(ego_vehicle_wp))
        obstacle_dict["vehicle"] = list(self.collision_and_car_avoid_manager(ego_vehicle_wp))
        obstacle_dict["static_obj"] = list(self.static_obstacle_avoid_manager(ego_vehicle_wp))

        # defiisce se eiste questo pedone, se esiste e si trova ad una distanza troppo vicina allora mi fermo!
        if obstacle_dict["walker"][0]:
            # Distance is computed from the center of the two cars,
            # we use bounding boxes to calculate the actual distance
            print("WALKER STATE la distanza dal pedone è: ", obstacle_dict["walker"][2])
            delta_v =  self._speed - get_speed(obstacle_dict["walker"][1])
            if delta_v < 0:
                delta_v = 0
            # Emergency brake if the car is very close.
            if obstacle_dict["walker"][2] < self._behavior.braking_distance/4 + delta_v * 0.2:
                return self.emergency_stop()
            elif obstacle_dict["walker"][2] < self._behavior.braking_distance + delta_v * 0.2:
                return self.controlled_stop(obstacle_dict["walker"][1], obstacle_dict["walker"][2])
        
        # police = self._world.get_actors().filter("*vehicle.dodge.charger_police*")
        # def dist(w): return w.get_location().distance(ego_vehicle_wp.transform.location)
        # police_list = [w for w in police if dist(w) < 30]

        # if police_list:
        #     vehicle_speed = get_speed(police_list[0])
        #     print(vehicle_speed)
        #     print("find auto police")
        #     if vehicle_speed == 0.0:
        #         #self._my_flag = True
        #         self._surpassing_police = True
        #         self._local_planner._change_line = "left"
        #         self._local_planner.set_speed(30) # da cambiare
        #         print('neeed to taigating')
        #         return self._local_planner.run_step(debug=debug)
        # else:
        #     if self._surpassing_police: #check altre auto ferme
        #         #self.help_sorpassing(ego_vehicle_wp,'right')
        #         #self.lane_change('right')
        #         print('torno a right')
        #         self._local_planner._change_line = "None"
        #         self._surpassing_police = False
        #         return self._local_planner.run_step(debug=debug)

        
        if self.obstacle_avoidance(obstacle_dict, ego_vehicle_wp, ego_vertexs_lane_id):
            return self._local_planner.run_step(debug=debug)

        
        if obstacle_dict["biker"][0]:
            biker_vehicle_loc = obstacle_dict["biker"][1].get_location()
            biker_vehicle_wp = self._map.get_waypoint(biker_vehicle_loc)
            print("biker check, biker_vehicle_wp.lane_id:  ", biker_vehicle_wp.lane_id, "self._before_surpass_lane_id: ", self._before_surpass_lane_id)
            ##input()
            if biker_vehicle_wp.lane_id != self._before_surpass_lane_id:

                delta_v =  self._speed - get_speed(obstacle_dict["biker"][1])
                if delta_v < 0:
                    delta_v = 0
                print("BIKERS STATE la distanza dal veicolo è: ", obstacle_dict["biker"][2], "la sua lane è: ", biker_vehicle_wp.lane_id, "mentre la mia è: ", ego_vehicle_wp.lane_id, "la mia road option è:",  self._direction)
                #if self._surpassing_biker:
                    ##input()
                # Emergency brake if the car is very close.
                if obstacle_dict["biker"][2] < self._behavior.braking_distance/4 + delta_v * 0.2:
                    return self.emergency_stop()
                elif obstacle_dict["biker"][2] < self._behavior.braking_distance + delta_v * 0.2:
                    return self.controlled_stop(obstacle_dict["biker"][1], obstacle_dict["biker"][2])

        # 2.2: Car following behaviors
        

        # stesso principio del pedone.
        if obstacle_dict["vehicle"][0]:
            vehicle_vehicle_loc = obstacle_dict["vehicle"][1].get_location()
            vehicle_vehicle_wp = self._map.get_waypoint(vehicle_vehicle_loc) 
            if vehicle_vehicle_wp.lane_id != self._before_surpass_lane_id:
                # Distance is computed from the center of the two cars,
                # we use bounding boxes to calculate the actual distance
                print("VEHICLE STATE la distanza dal veicolo è: ", obstacle_dict["vehicle"][2], "il veicolo è: ",obstacle_dict["vehicle"][1], "la sua lane è: ", vehicle_vehicle_wp.lane_id, "mentre la mia è: ", ego_vehicle_wp.lane_id, "la mia road option è:",  self._direction)
                #if self._surpassing_biker:
                    ##input()
                delta_v =  self._speed - get_speed(obstacle_dict["vehicle"][1])
                if delta_v < 0:
                    delta_v = 0
                # Emergency brake if the car is very close.
                if obstacle_dict["vehicle"][2] < self._behavior.braking_distance/4 + delta_v * 0.2:
                    return self.emergency_stop()
                elif obstacle_dict["vehicle"][2] < self._behavior.braking_distance + delta_v * 0.2:
                    return self.controlled_stop(obstacle_dict["vehicle"][1], obstacle_dict["vehicle"][2])
                else:
                    return self.car_following_manager(obstacle_dict["vehicle"][1], obstacle_dict["vehicle"][2])

        #AGGIUNTA PER GESTIRE OSTACOLI STATICI SULLA STRADA
        if obstacle_dict["static_obj"][0]:
            #static_obj_type = static_obj.attributes.get('object_type')
            #stop_cond = static_obj_type != "static.prop.dirtdebris01" or static_obj_type != "static.prop.dirtdebris02" or static_obj_type != "static.prop.dirtdebris03" or static_obj_type is not None
            static_obj = obstacle_dict["static_obj"][1]
            obs_distance = obstacle_dict["static_obj"][2]
            stop_cond = static_obj.bounding_box.extent.z >= 0.25
            static_obj_type = getattr(static_obj,'object_type',None)
            print("altezza dell'oggetto: ", static_obj.bounding_box.extent.z)
            print("static object: ", static_obj, "type: ", static_obj_type)
            if static_obj_type != None:
                if stop_cond:
                    print("static object più alto di mezzo metro, mi fermo")
                    print("STATIC OBJ la distance dall'obj è: ", obs_distance)
                    delta_v =  self._speed - get_speed(static_obj)
                    if delta_v < 0:
                        delta_v = 0
                    # Emergency brake if the car is very close.
                    if obs_distance < self._behavior.braking_distance/4 + delta_v * 0.3:
                        return self.emergency_stop()
                    elif obs_distance < self._behavior.braking_distance + delta_v * 0.3:
                        return self.controlled_stop(static_obj, obs_distance)

        # 3: Intersection behavior, consente di capire se siete in un incrocio, ma il comportamento è simile al normale, non ci sta una gestione apposita. La gestione degli incroci viene gestta in obj detection. Stesso comportamento normal behavor ma solo più lento.
        if self._incoming_waypoint.is_junction and (self._incoming_direction in [RoadOption.LEFT, RoadOption.RIGHT]):
            vehicle_state, vehicle, v_distance = self.gestione_incrocio(ego_vehicle_wp)
        # stesso principio del pedone.
        if vehicle_state:
            print('Junction State:')
            vehicle_vehicle_loc = vehicle.get_location()
            vehicle_vehicle_wp = self._map.get_waypoint(vehicle_vehicle_loc) 
            if vehicle_vehicle_wp.lane_id != self._before_surpass_lane_id:
                delta_v =  self._speed - get_speed(vehicle)
                if delta_v < 0:
                    delta_v = 0
                # Emergency brake if the car is very close.
                if v_distance < self._behavior.braking_distance/4 + delta_v * 0.2:
                    return self.emergency_stop()
                elif v_distance < self._behavior.braking_distance + delta_v * 0.2:
                    return self.controlled_stop(vehicle, v_distance)
                else:
                    return self.car_following_manager(vehicle, v_distance)

        # 4: Normal behavior, prende target speed, è una variabile che ti dice quanto manca a quello che ti serve. Il local planer contiene anche i controllori, quindi gli stiamo dicendo anche questo. Obj control contiene cose di carla sul dafarsi
        print("NORMAL BEHAVIOUR")
        target_speed = min([
            self._behavior.max_speed,
            self._speed_limit - self._behavior.speed_lim_dist])
        if self._surpassing_biker:
            self._local_planner.set_speed(80)
        else:
            self._local_planner.set_speed(target_speed)
        control = self._local_planner.run_step(debug=debug)

        print(self._local_planner._target_speed)

        return control

    def emergency_stop(self):
        """
        Overwrites the throttle a brake values of a control to perform an emergency stop.
        The steering is kept the same to avoid going out of the lane when stopping during turns

            :param speed (carl.VehicleControl): control to be modified
        """
        control = self._local_planner.run_step_only_lateral()
        # per le derapate a True
        return control

    def controlled_stop(self, vehicle=None, distance=0.0):
        vehicle_speed = 0.0
        if vehicle != None:
            vehicle_speed = get_speed(vehicle)
        delta_v = max(1, (self._speed - vehicle_speed) / 3.6)
        ttc = distance / delta_v if delta_v != 0 else distance / np.nextafter(0., 1.)
        control = self.emergency_stop()
        # Under safety time distance, slow down.
        if distance <= 2:
            return control
        elif self._speed < 15 and distance > 2:
            target_speed = distance * 3
            print("devo rallentare sono ancora lontano, l'obj vel è:",vehicle_speed," velocità: ", target_speed)
            self._local_planner.set_speed(target_speed)
            control = self._local_planner.run_step()
        elif ttc > 0.0:
            target_speed = max((ttc/self._behavior.safety_time) * self._speed, self._behavior.speed_decrease)
            print("devo rallentare, l'obj vel è:",vehicle_speed," andrò a velocità: ", target_speed)
            self._local_planner.set_speed(target_speed)
            control = self._local_planner.run_step()

        # per le derapate a True
        return control
    
    def start_surpassing(self, obj_to_s, ego_vehicle_wp, dir):
        self._surpassing_biker = True
        last_dir = self._direction
        if dir == "left":
            self._direction = RoadOption.CHANGELANELEFT
        elif dir == "right":
            # print("sorpasso a destra")
            # #input()
            self._direction = RoadOption.CHANGELANERIGHT
        com_vehicle_state, com_vehicle, com_vehicle_distance = self.collision_and_car_avoid_manager(ego_vehicle_wp)
        
        if dir == "right":
            print("láuto che non mi fa sorpassare è: ", com_vehicle)
            #input()
        if not com_vehicle_state or (com_vehicle_state and com_vehicle_distance>80):
            print('STO PER STARTARE IL SORPASSO, IL VEICOLO DISTA: ', com_vehicle_distance, "ed è: ", com_vehicle)
            
            #self._my_flag = True
            self._before_surpass_lane_id = ego_vehicle_wp.lane_id
            #self.help_sorpassing(ego_vehicle_wp,'left')
            self._local_planner._change_line = "shifting"
            self._local_planner.delta = self.meters_shifting(obj_to_s)
            print(self._local_planner.delta)
            self._local_planner.dir = dir
            self._local_planner.set_speed(80) # da cambiare
            self.surpass_vehicle = obj_to_s
            print('sto superando')
            self._direction = last_dir
            #input()
            return True
        else:
            self._surpassing_biker = False
            self._direction = last_dir
            print('CI STA UN TIZIO CHE NON MI FA SORPASSARE LA DIST: ', com_vehicle_distance, "ed è: ", com_vehicle)
        return False

    def end_surpassing(self, ego_vehicle_wp):
        last_dir = self._direction
        if self._local_planner._change_line=="left":
            self._direction = RoadOption.CHANGELANERIGHT
        elif self._local_planner._change_line=="right":        
            self._direction = RoadOption.CHANGELANELEFT
        com_vehicle_state, com_vehicle, com_vehicle_distance = self.collision_and_car_avoid_manager(ego_vehicle_wp)
        self._direction = last_dir
        if self._local_planner._change_line != "None":
            print("non mi rientrare com_vehicle: ",com_vehicle)
            #input()
        if not com_vehicle_state:
            print('STO PER RIENTRARE IN CORSIA')
            ##input()
            self.surpass_vehicle = None
            self._local_planner._change_line = "None"
            self._local_planner.delta = 0
            self._local_planner.dir = "left"
            self._surpassing_biker = False
            self._before_surpass_lane_id = None
            return True
        return False
            
    def obstacle_avoidance(self, obj_dict, waypoint, ego_vertexs_lane_id):
        # logica per cominciare il sorpasso 
        if obj_dict["biker"][0] and obj_dict["biker"][2]<10 and get_speed(obj_dict["biker"][1]) <= 20 and not self._surpassing_biker:
            if self.start_surpassing(obj_dict["biker"][1], waypoint, "left"):
                #input()
                return True
        valori = []
        for valore in obj_dict.values():
            if valore[0]:
                valori.append(valore[1])
        ordered_objs = self.order_by_dist(valori, waypoint, 45, True)
        if len(ordered_objs) > 0:
            print("state 1")
            ##input()
            bb_coords = ordered_objs[0].bounding_box.get_world_vertices(ordered_objs[0].get_transform())
            obj_vertexs_lane_id = [(self._map.get_waypoint(bb_coord)).lane_id for bb_coord in bb_coords]
            int_list = list(set(obj_vertexs_lane_id) & set(ego_vertexs_lane_id))
            not_my_lane_list = list(set(obj_vertexs_lane_id) - set(int_list))
            #condizione per verificare che quest'oggetto invada parzialmente la mia lane (da superare)
            if len(int_list)>0 and len(not_my_lane_list)> 0:
                print("state 2")
                # #input()
                print("len(int_list): ", len(int_list), "len(not_my_lane_list): ", len(not_my_lane_list))
                if not_my_lane_list[0] > waypoint.lane_id:
                    print("not_my_lane_list[0]: ", not_my_lane_list[0], "waypoint.lane_id: ", waypoint.lane_id)
                    if self.start_surpassing(ordered_objs[0], waypoint, "left"):
                        print("state 3")
                        #input()
                        return True
                else:
                    if self.start_surpassing(ordered_objs[0], waypoint, "right"): 
                        print("state 3.1")
                        #input()
                        return True
        return False

    def meters_shifting(self, target_vehicle):
        target_transform = target_vehicle.get_transform()
        target_wpt = self._map.get_waypoint(target_transform.location, lane_type=carla.LaneType.Any)
        #AGGIUNTA DI PROVA
        #target_wpt è il punto centrale della lane su cui si trova il veicolo target
        if self._direction == RoadOption.CHANGELANELEFT:
            corresponding_t_wpt = target_wpt.get_left_lane() #qui deve essere chiamato left o right a seconda di dove mi trovo 
        elif self._direction == RoadOption.CHANGELANERIGHT:
            corresponding_t_wpt = target_wpt.get_right_lane() #qui deve essere chiamato left o right a seconda di dove mi trovo 
        else:
            corresponding_t_wpt = target_wpt
        diff_lane = np.array([
            target_wpt.transform.location.x - corresponding_t_wpt.transform.location.x,
            target_wpt.transform.location.y - corresponding_t_wpt.transform.location.y,
            target_wpt.transform.location.z - corresponding_t_wpt.transform.location.z])
        print("corresponding_t_wpt: ",corresponding_t_wpt,"target_transform.location: ",target_transform.location,"target_wpt: ", target_wpt,"np.linalg.norm(diff_lane): ", np.linalg.norm(diff_lane))
        #ottenere tutti i vertici del target vehicle target
        # # Otteniamo i vertici del bounding box in coordinate locali
        target_bb = self.get_bounding_box_corners(target_vehicle)
        #target_bb = target_vehicle.bounding_box.get_world_vertices(target_vehicle.get_transform())
        print("target_bb[0]:", target_bb[0])
        distances = {} 
        draw_bbox(self._world, target_vehicle)
        for vertex in target_bb:
            #loc= carla.Location(vertex.x,vertex.y,vertex.z)
            #carla.DebugHelper.draw_point(loc,0.5)
            #obtain the corresponding waypoint
            #calcoliamo la differenza di ciascun vertice dal target left
            distances[tuple(vertex)] = (np.linalg.norm(np.array([
                vertex[0] - corresponding_t_wpt.transform.location.x,
                vertex[1] - corresponding_t_wpt.transform.location.y,
                0])))
        #obtain the vertex associated with the max distance
        print("distances: ",distances)
        max_vertex = min(distances, key = lambda k: distances[k])
        print("max_vertex: ",max_vertex)
        #input()
        #compute the distance between max_vertex and the target_wpt
        diff_points = np.array([
            target_transform.location.x - max_vertex[0],
            target_transform.location.y - max_vertex[1],
            target_transform.location.z - max_vertex[2]])
        dot_product = np.dot(diff_points,diff_lane)
        print("diff_points: ",diff_points, "max_vertex: ",max_vertex)
        ego_vehicle_loc = self._vehicle.get_location()
        ego_vehicle_wp = self._map.get_waypoint(ego_vehicle_loc)
        how_much_move = dot_product - np.linalg.norm(diff_lane)/2
        print("how_much_move: ",how_much_move, "dot_product: ", dot_product,"np.linalg.norm(diff_lane)/2:",np.linalg.norm(diff_lane)/2 )
        #input()
        if ego_vehicle_wp.lane_id != target_wpt.lane_id:
            return how_much_move
        else:
            return np.linalg.norm(diff_lane) - how_much_move
        


    def get_bounding_box_corners(self, actor):
        """
        Restituisce le coordinate dei vertici del bounding box di un attore in CARLA.
        :param actor: l'attore di cui si vogliono trovare le coordinate del bounding box.
        :return: una lista di numpy array che rappresentano i vertici del bounding box.
        """
        bbox = actor.bounding_box
        trans = actor.get_transform()
        location = trans.location
        yaw = np.deg2rad(trans.rotation.yaw)
        print("yaw: ", yaw)
        # Calcola le dimensioni del bounding box (divise per due)
        extent_x = bbox.extent.x if bbox.extent.x != 0 else 1
        extent_y = bbox.extent.y if bbox.extent.y != 0 else 1
        extent_z = bbox.extent.z if bbox.extent.z != 0 else 1
        print("extent_x: ",extent_x,"extent_y: ",extent_y,"extent_z: ",extent_z)
        # Calcola le coordinate del bounding box rispetto al centro del veicolo
        bounding_box = np.array([
            [extent_x, extent_y, 0],
            [-extent_x, extent_y, 0],
            [-extent_x, -extent_y, 0],
            [extent_x, -extent_y, 0],
            [extent_x, extent_y, 2 * extent_z],
            [-extent_x, extent_y, 2 * extent_z],
            [-extent_x, -extent_y, 2 * extent_z],
            [extent_x, -extent_y, 2 * extent_z]])

        # Ruota e trasla il bounding box in base all'orientamento e alla posizione dell'attore
        rotation = np.array([
            [np.cos(yaw), -np.sin(yaw), 0],
            [np.sin(yaw), np.cos(yaw), 0],
            [0, 0, 1]])
        print("rotation: ", rotation)
        transformed_box = []
        for point in bounding_box:
            transformed_point = np.dot(rotation, point)
            transformed_point += np.array([location.x, location.y, location.z])
            transformed_box.append(transformed_point)

        return transformed_box<|MERGE_RESOLUTION|>--- conflicted
+++ resolved
@@ -17,12 +17,7 @@
 import operator
 from local_planner import MyWaypoint
 
-<<<<<<< HEAD
-
-from misc import get_speed, positive, is_within_distance, compute_distance, draw_bbox
-=======
 from misc import get_speed, positive, is_within_distance, compute_distance,draw_bbox
->>>>>>> ab569805
 
 class BehaviorAgent(BasicAgent):
     """
@@ -541,26 +536,25 @@
                         return self.emergency_stop()
                     elif obs_distance < self._behavior.braking_distance + delta_v * 0.3:
                         return self.controlled_stop(static_obj, obs_distance)
-
         # 3: Intersection behavior, consente di capire se siete in un incrocio, ma il comportamento è simile al normale, non ci sta una gestione apposita. La gestione degli incroci viene gestta in obj detection. Stesso comportamento normal behavor ma solo più lento.
         if self._incoming_waypoint.is_junction and (self._incoming_direction in [RoadOption.LEFT, RoadOption.RIGHT]):
             vehicle_state, vehicle, v_distance = self.gestione_incrocio(ego_vehicle_wp)
-        # stesso principio del pedone.
-        if vehicle_state:
-            print('Junction State:')
-            vehicle_vehicle_loc = vehicle.get_location()
-            vehicle_vehicle_wp = self._map.get_waypoint(vehicle_vehicle_loc) 
-            if vehicle_vehicle_wp.lane_id != self._before_surpass_lane_id:
-                delta_v =  self._speed - get_speed(vehicle)
-                if delta_v < 0:
-                    delta_v = 0
-                # Emergency brake if the car is very close.
-                if v_distance < self._behavior.braking_distance/4 + delta_v * 0.2:
-                    return self.emergency_stop()
-                elif v_distance < self._behavior.braking_distance + delta_v * 0.2:
-                    return self.controlled_stop(vehicle, v_distance)
-                else:
-                    return self.car_following_manager(vehicle, v_distance)
+            # stesso principio del pedone.
+            if vehicle_state:
+                print('Junction State:')
+                vehicle_vehicle_loc = vehicle.get_location()
+                vehicle_vehicle_wp = self._map.get_waypoint(vehicle_vehicle_loc) 
+                if vehicle_vehicle_wp.lane_id != self._before_surpass_lane_id:
+                    delta_v =  self._speed - get_speed(vehicle)
+                    if delta_v < 0:
+                        delta_v = 0
+                    # Emergency brake if the car is very close.
+                    if v_distance < self._behavior.braking_distance/4 + delta_v * 0.2:
+                        return self.emergency_stop()
+                    elif v_distance < self._behavior.braking_distance + delta_v * 0.2:
+                        return self.controlled_stop(vehicle, v_distance)
+                    else:
+                        return self.car_following_manager(vehicle, v_distance)
 
         # 4: Normal behavior, prende target speed, è una variabile che ti dice quanto manca a quello che ti serve. Il local planer contiene anche i controllori, quindi gli stiamo dicendo anche questo. Obj control contiene cose di carla sul dafarsi
         print("NORMAL BEHAVIOUR")
