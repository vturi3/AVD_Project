--- conflicted
+++ resolved
@@ -717,13 +717,8 @@
                 #altrimenti devo valutare solo la sua posizione:
                 if poss_coll_speed != 0: #il possibile colidente è in movimento
                     #moto uniformemente accelerato anche per il veicolo che mi viene di faccia: 
-<<<<<<< HEAD
-                    # collident_acceleration = np.linalg.norm(np.array([(possible_collident.get_acceleration()).x,(possible_collident.get_acceleration()).y,(possible_collident.get_acceleration()).z]))
-                    # space_poss_coll = (0.5*collident_acceleration*pow(time_to_surpass,2)) + (poss_coll_speed*time_to_surpass)#spazio percorso dal possibile collidente nel tempo che io impiego a fare il sorpasso
-=======
                     #collident_acceleration = np.linalg.norm(np.array([(possible_collident.get_acceleration()).x,(possible_collident.get_acceleration()).y,(possible_collident.get_acceleration()).z]))
                     #space_poss_coll = (0.5*collident_acceleration*pow(time_to_surpass,2)) + (poss_coll_speed*time_to_surpass)#spazio percorso dal possibile collidente nel tempo che io impiego a fare il sorpasso
->>>>>>> ebd80620
                     space_poss_coll = poss_coll_speed * time_to_surpass 
                     poss_coll_arrive_wpt = (possible_collident_wpt.next(space_poss_coll))[0] #waypoint a cui il possibile collidente arriverà nel tempo da me richiesto per il sorpasso
                     print("il possivile collidente percorrerà: ", space_poss_coll, "e arriverà a trovarsi: ", poss_coll_arrive_wpt.transform.location)
