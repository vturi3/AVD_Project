--- conflicted
+++ resolved
@@ -506,13 +506,8 @@
         if obstacle_dict["vehicle"][0]:
             vehicle_vehicle_loc = obstacle_dict["vehicle"][1].get_location()
             vehicle_vehicle_wp = self._map.get_waypoint(vehicle_vehicle_loc) 
-<<<<<<< HEAD
-            if vehicle_vehicle_wp.lane_id != self._before_surpass_lane_id and not self._incoming_waypoint.is_junction:
-
-=======
             if vehicle_vehicle_wp.lane_id != self._before_surpass_lane_id and not ego_vehicle_wp.is_junction:
                 #print('Vehicle State:')
->>>>>>> 4f88c0c0
                 # Distance is computed from the center of the two cars,
                 # we use bounding boxes to calculate the actual distance
                 print("VEHICLE STATE la distanza dal veicolo è: ", obstacle_dict["vehicle"][2], "il veicolo è: ",obstacle_dict["vehicle"][1], "la sua lane è: ", vehicle_vehicle_wp.lane_id, "mentre la mia è: ", ego_vehicle_wp.lane_id, "la mia road option è:",  self._direction)
