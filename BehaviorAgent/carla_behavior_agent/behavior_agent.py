--- conflicted
+++ resolved
@@ -509,11 +509,8 @@
         # stesso principio del pedone.
         if obstacle_dict["vehicle"][0]:
             vehicle_vehicle_loc = obstacle_dict["vehicle"][1].get_location()
-<<<<<<< HEAD
             vehicle_vehicle_wp = self._map.get_waypoint(vehicle_vehicle_loc) 
             bikers_list = ["vehicle.bh.crossbike", "vehicle.gazelle.omafiets", "vehicle.diamondback.century"]
-            if vehicle_vehicle_wp.lane_id != self._before_surpass_lane_id and not ego_vehicle_wp.is_junction and obstacle_dict["vehicle"][1].type_id not in bikers_list:
-=======
             vehicle_vehicle_wp = self._map.get_waypoint(vehicle_vehicle_loc)
 
             # Ottenere le informazioni sulla marcatura a sinistra e destra del waypoint e le loro location
@@ -524,10 +521,9 @@
             # Calcolare la distanza tra il waypoint e la posizione del veicolo
             distance = left_waypoint_pos.distance(vehicle_vehicle_loc)
 
-            if vehicle_vehicle_wp.lane_id != self._before_surpass_lane_id and not ego_vehicle_wp.is_junction and (distance < distance_between_waypoint):
-
-
->>>>>>> 88bcfc2e
+            if vehicle_vehicle_wp.lane_id != self._before_surpass_lane_id and not ego_vehicle_wp.is_junction and (distance < distance_between_waypoint) and obstacle_dict["vehicle"][1].type_id not in bikers_list:
+
+
                 #print('Vehicle State:')
                 # Distance is computed from the center of the two cars,
                 # we use bounding boxes to calculate the actual distance
