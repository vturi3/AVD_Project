--- conflicted
+++ resolved
@@ -771,13 +771,9 @@
         # #     print("láuto che non mi fa sorpassare è: ", com_vehicle)
             #input()
         if obj_to_s:
-<<<<<<< HEAD
-            if self.cond_to_start_surpass(ego_vehicle_wp):
-                input('sono suprs')
-=======
             enable, last_surpass = self.cond_to_start_surpass(ego_vehicle_wp)
             if enable:
->>>>>>> e4f409bd
+                input()
             #if not com_vehicle_state or (com_vehicle_state and com_vehicle_distance>80):
                 # print('STO PER STARTARE IL SORPASSO, IL VEICOLO DISTA: ', com_vehicle_distance, "ed è: ", com_vehicle)
                 # input()
@@ -856,11 +852,7 @@
                 print('len(int_list): ',len(int_list),'len(not_my_lane_list): ',len(not_my_lane_list))
                 # print('ordered_objs[0].type_id: ',ordered_objs[0].type_id)
                 # logica per cominciare il sorpasso  
-<<<<<<< HEAD
-                # input()      
-=======
                 #input()      
->>>>>>> e4f409bd
                 if ordered_objs[0].type_id in ['vehicle.bh.crossbike','vehicle.gazelle.omafiets','vehicle.diamondback.century']:
                     target_forward_vector = ordered_objs[0].get_transform().get_forward_vector()
                     ego_forward_vector = self._vehicle.get_transform().get_forward_vector()
