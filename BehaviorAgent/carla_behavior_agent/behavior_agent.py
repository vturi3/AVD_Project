# Copyright (c) # Copyright (c) 2018-2020 CVC.
#
# This work is licensed under the terms of the MIT license.
# For a copy, see <https://opensource.org/licenses/MIT>.


""" This module implements an agent that roams around a track following random
waypoints and avoiding other vehicles. The agent also responds to traffic lights,
traffic signs, and has different possible configurations. """


import random
import numpy as np
import carla
from basic_agent import BasicAgent
from local_planner import RoadOption
from behavior_types import Cautious, Aggressive, Normal
import operator
from local_planner import MyWaypoint

from misc import get_speed, positive, is_within_distance, compute_distance,draw_bbox, draw_waypoints

class BehaviorAgent(BasicAgent):
    """
    BehaviorAgent implements an agent that navigates scenes to reach a given
    target destination, by computing the shortest possible path to it.
    This agent can correctly follow traffic signs, speed limitations,
    traffic lights, while also taking into account nearby vehicles. Lane changing
    decisions can be taken by analyzing the surrounding environment such as tailgating avoidance.
    Adding to these are possible behaviors, the agent can also keep safety distance
    from a car in front of it by tracking the instantaneous time to collision
    and keeping it in a certain range. Finally, different sets of behaviors
    are encoded in the agent, from cautious to a more aggressive ones.
    """

    def __init__(self, vehicle, behavior='normal', opt_dict={}, map_inst=None, grp_inst=None):
        """
        Constructor method.

            :param vehicle: actor to apply to local planner logic onto
            :param behavior: type of agent to apply
        """

        super().__init__(vehicle, opt_dict=opt_dict, map_inst=map_inst, grp_inst=grp_inst)
        self._look_ahead_steps = 0

        self._my_flag=False

        # Vehicle information
        self._speed = 0
        self._speed_limit = 0
        self._direction = None
        self._incoming_direction = None
        self._incoming_waypoint = None
        self._min_speed = 5
        self._behavior = None
        self._sampling_resolution = 4.5
        self.surpCounter = 0
        self._before_surpass_lane_id = None
        self.surpassing_security_step = 0

        # Parameters for agent behavior
        if behavior == 'cautious':
            self._behavior = Cautious()

        elif behavior == 'normal':
            self._behavior = Normal()

        elif behavior == 'aggressive':
            self._behavior = Aggressive()

    def _update_information(self):
        """
        This method updates the information regarding the ego
        vehicle based on the surrounding world.
        """
        self._speed = get_speed(self._vehicle)
        self._speed_limit = self._vehicle.get_speed_limit()
        self._local_planner.set_speed(self._speed_limit)
        self._direction = self._local_planner.target_road_option
        if self._direction is None:
            self._direction = RoadOption.LANEFOLLOW

        self._look_ahead_steps = int((self._speed_limit) / 10)

        self._incoming_waypoint, self._incoming_direction = self._local_planner.get_incoming_waypoint_and_direction(
            steps=self._look_ahead_steps)
        if self._incoming_direction is None:
            self._incoming_direction = RoadOption.LANEFOLLOW

    def traffic_light_manager(self):
        """
        This method is in charge of behaviors for red lights.
        Prende info su tutti gli attori e li filtra con traffic_light e valuta quali tra questi semafori influenza la guida.
        """
        actor_list = self._world.get_actors()
        lights_list = actor_list.filter("*traffic_light*")
        affected, _ = self._affected_by_traffic_light(lights_list)

        return affected
    
    def stop_sign_manager(self):
        """
        This method is in charge of behaviors for red lights.
        Prende info su tutti gli attori e li filtra con traffic_light e valuta quali tra questi semafori influenza la guida.
        """
        actor_list = self._world.get_actors()
        stop_list = actor_list.filter("*stop*")
        affected, _,dist_from_stop = self._affected_by_stop_sign(stop_list)
        return affected,dist_from_stop

    def _tailgating(self, waypoint, vehicle_list):
        """
        This method is in charge of tailgating behaviors.

            :param location: current location of the agent
            :param waypoint: current waypoint of the agent
            :param vehicle_list: list of all the nearby vehicles
        """
        print("sono in logica x tailgating")
        # LaneChanginng, cerca di tenere in considerazione i vehicle che vengono da dietro.
        #anche in questo caso cambiano sempre gli angoli di considerazione.
        left_turn = waypoint.left_lane_marking.lane_change
        right_turn = waypoint.right_lane_marking.lane_change

        left_wpt = waypoint.get_left_lane()
        right_wpt = waypoint.get_right_lane()

        # se esiste veicolo che da fastidio e la velocita è minore del vehicle che da fastidio nn riesco a fare il cambio. In generale cambiano gli angoli che vengono passati alla funzione x la detection.
        behind_vehicle_state, behind_vehicle, _ = self._vehicle_obstacle_detected(vehicle_list, max(
            self._behavior.min_proximity_threshold, self._speed_limit / 2), up_angle_th=180, low_angle_th=160)
        if behind_vehicle_state and self._speed < get_speed(behind_vehicle):
            if (right_turn == carla.LaneChange.Right or right_turn ==
                    carla.LaneChange.Both)  and right_wpt.lane_type == carla.LaneType.Driving:
                # and waypoint.lane_id * right_wpt.lane_id > 0
                # Verifico anche dopo se sto x fare danni. Questo ci dice, se nn sopr vehicle e enlla traiettoria nn ho vehicle su cui impatto, se questo nn ci sta faccio manovra cambiando il path.
                new_vehicle_state, _, _ = self._vehicle_obstacle_detected(vehicle_list, max(
                    self._behavior.min_proximity_threshold, self._speed_limit / 2), up_angle_th=180, lane_offset=1)
                if not new_vehicle_state:
                    print("Tailgating, moving to the right!")
                    end_waypoint = self._local_planner.target_waypoint
                    self._behavior.tailgate_counter = 200
                    self.set_destination(end_waypoint.transform.location,
                                         right_wpt.transform.location)
                    # consente di calcolare percorso da dove ci troviamo a dove voglaimo andare e viene dato al local planner, viene calcoalto dal mission planner, modifica della traiettoria originale.
            elif left_turn == carla.LaneChange.Left  and left_wpt.lane_type == carla.LaneType.Driving:
                # and waypoint.lane_id * left_wpt.lane_id > 0
                new_vehicle_state, _, _ = self._vehicle_obstacle_detected(vehicle_list, max(
                    self._behavior.min_proximity_threshold, self._speed_limit / 2), up_angle_th=180, lane_offset=-1)
                if not new_vehicle_state:
                    print("Tailgating, moving to the left!")
                    end_waypoint = self._local_planner.target_waypoint
                    self._behavior.tailgate_counter = 200
                    self.set_destination(end_waypoint.transform.location,
                                         left_wpt.transform.location)

    def collision_and_car_avoid_manager(self, waypoint):
        """
        This module is in charge of warning in case of a collision
        and managing possible tailgating chances.

            :param location: current location of the agent
            :param waypoint: current waypoint of the agent
            :return vehicle_state: True if there is a vehicle nearby, False if not
            :return vehicle: nearby vehicle
            :return distance: distance to nearby vehicle
        """

        # logica è uguale a quella del pedone.
        vehicle_list = self._world.get_actors().filter("*vehicle*")
        vehicle_list, dists = self.order_by_dist(vehicle_list, waypoint, 80, True)

        if self._direction == RoadOption.CHANGELANELEFT:
            vehicle_state, vehicle, distance = self._our_vehicle_obstacle_detected(
                vehicle_list, max(
                    self._behavior.min_proximity_threshold, self._speed_limit / 2), up_angle_th=135, lane_offset=-1)
        elif self._direction == RoadOption.CHANGELANERIGHT:
            vehicle_state, vehicle, distance = self._our_vehicle_obstacle_detected(
                vehicle_list, max(
                    self._behavior.min_proximity_threshold, self._speed_limit / 2), up_angle_th=135, lane_offset=1)
        else:
            vehicle_state, vehicle, distance = self._our_vehicle_obstacle_detected(
                vehicle_list, max(
                    self._behavior.min_proximity_threshold, self._speed_limit / 3), up_angle_th=60)
            # tiene in considerazione anche
            # Check for tailgating
            if not vehicle_state and self._direction == RoadOption.LANEFOLLOW \
                    and not waypoint.is_junction and self._speed > 10 \
                    and self._behavior.tailgate_counter == 0: # se sto gia in quello stato non modifico. 
                self._tailgating(waypoint, vehicle_list)

        # ci sono scenari dove siamo parcheggiati e ci dobbiamo inserire, passa un vehicle della polizia e la baseline lo prende sempre o comunque x evitarlo e prende vehicle dopo.

        return vehicle_state, vehicle, distance

    def gestione_incrocio(self, waypoint):
        """
        This module is in charge of warning in case of a collision
        and managing possible tailgating chances.

            :param location: current location of the agent
            :param waypoint: current waypoint of the agent
            :return vehicle_state: True if there is a vehicle nearby, False if not
            :return vehicle: nearby vehicle
            :return distance: distance to nearby vehicle
        """

        # logica è uguale a quella del pedone.
        vehicle_list = self._world.get_actors().filter("*vehicle*")
        vehicle_list, dists = self.order_by_dist(vehicle_list, waypoint, 45, True)

        if self._direction == RoadOption.CHANGELANELEFT:
            vehicle_state, vehicle, distance = self.gestsione_incroci(
                vehicle_list, max(
                    self._behavior.min_proximity_threshold, self._speed_limit / 2), up_angle_th=90, lane_offset=-1)
        elif self._direction == RoadOption.CHANGELANERIGHT:
            vehicle_state, vehicle, distance = self.gestsione_incroci(
                vehicle_list, max(
                    self._behavior.min_proximity_threshold, self._speed_limit / 2), up_angle_th=90, lane_offset=1)
        else:
            vehicle_state, vehicle, distance = self.gestsione_incroci(
                vehicle_list, max(
                    self._behavior.min_proximity_threshold, self._speed_limit / 3), up_angle_th=60)
            # tiene in considerazione anche
            # Check for tailgating
            if not vehicle_state and self._direction == RoadOption.LANEFOLLOW \
                    and not waypoint.is_junction and self._speed > 10 \
                    and self._behavior.tailgate_counter == 0: # se sto gia in quello stato non modifico. 
                self._tailgating(waypoint, vehicle_list)

        # ci sono scenari dove siamo parcheggiati e ci dobbiamo inserire, passa un vehicle della polizia e la baseline lo prende sempre o comunque x evitarlo e prende vehicle dopo.

        return vehicle_state, vehicle, distance

    def pedestrian_avoid_manager(self, waypoint):
        """
        This module is in charge of warning in case of a collision
        with any pedestrian.

            :param location: current location of the agent
            :param waypoint: current waypoint of the agent
            :return vehicle_state: True if there is a walker nearby, False if not
            :return vehicle: nearby walker
            :return distance: distance to nearby walker
        """
        # prendo i pedoni, calcolo le distanze tra pedone e dove ci troviamo, prendo solo <10 metri di distanza.
        walker_list = self._world.get_actors().filter("*walker.pedestrian*")
        walker_list, dists = self.order_by_dist(walker_list, waypoint, 45)

        # vedo se siamo in collisione con pedone, magari distanza piccola però ci ha gia superato, a seconda delle posizioni e di cosa dobbiamo fare valutiamo in modo diverso la _vehicle_obstacle_detected (in realtà sarebbe obj), si può usare x qualsiasi cosa in carla, l'importante è passare la lista di obj in ingresso. verifico se sono in collisione con la lista di obj passati. Resistuisce se obj influenza la nostra guida, chi è e la distanza.
        if self._direction == RoadOption.CHANGELANELEFT:
            walker_state, walker, distance = self._our_vehicle_obstacle_detected(walker_list, max(
                self._behavior.min_proximity_threshold, self._speed_limit / 2), up_angle_th=90, lane_offset=-1)
        elif self._direction == RoadOption.CHANGELANERIGHT:
            walker_state, walker, distance = self._our_vehicle_obstacle_detected(walker_list, max(
                self._behavior.min_proximity_threshold, self._speed_limit / 2), up_angle_th=90, lane_offset=1)
        else:
            walker_state, walker, distance = self._our_vehicle_obstacle_detected(walker_list, max(
                self._behavior.min_proximity_threshold, self._speed_limit / 3), up_angle_th=60)

        return walker_state, walker, distance

    def bikers_avoid_manager(self, waypoint):
        """
        This module is in charge of warning in case of a collision
        with any pedestrian.

            :param location: current location of the agent
            :param waypoint: current waypoint of the agent
            :return vehicle_state: True if there is a walker nearby, False if not
            :return vehicle: nearby walker
            :return distance: distance to nearby walker
        """
        # prendo i pedoni, calcolo le distanze tra pedone e dove ci troviamo, prendo solo <10 metri di distanza.
        bikers_list = list(self._world.get_actors().filter("*vehicle.bh.crossbike*"))
        bikers_list += list(self._world.get_actors().filter("*vehicle.gazelle.omafiets*"))
        bikers_list += list(self._world.get_actors().filter("*vehicle.diamondback.century*"))

        bikers_list, dists = self.order_by_dist(bikers_list, waypoint, 45)

        #controlliamo le tre condizioni differenti:
        if self._direction == RoadOption.CHANGELANELEFT:
            static_obj_state, static_obj, distance = self._our_vehicle_obstacle_detected(bikers_list, max(self._behavior.min_proximity_threshold, self._speed_limit / 2), up_angle_th=90, lane_offset=-1)
        elif self._direction == RoadOption.CHANGELANERIGHT:
            static_obj_state, static_obj, distance = self._our_vehicle_obstacle_detected(bikers_list, max(self._behavior.min_proximity_threshold, self._speed_limit / 2), up_angle_th=90, lane_offset=1)
        else:
            static_obj_state, static_obj, distance = self._our_vehicle_obstacle_detected(bikers_list, max(self._behavior.min_proximity_threshold, self._speed_limit / 3), up_angle_th=60)
        return static_obj_state, static_obj, distance

    def static_obstacle_avoid_manager(self, waypoint):
        #FUNZIONE AGGIUNTA PER LA DETECTION DI OSTACOLI STATICI SULLA STRADA
        #filtrare tutt gli ostacoli statici
        static_obj_list = self._world.get_actors().filter("*static.prop*")
        static_obj_list, dists = self.order_by_dist(static_obj_list, waypoint, 45)

        #controlliamo le tre condizioni differenti:
        if self._direction == RoadOption.CHANGELANELEFT:
            static_obj_state, static_obj, distance = self._our_vehicle_obstacle_detected(static_obj_list, max(self._behavior.min_proximity_threshold, self._speed_limit / 2), up_angle_th=90, lane_offset=-1)
        elif self._direction == RoadOption.CHANGELANERIGHT:
            static_obj_state, static_obj, distance = self._our_vehicle_obstacle_detected(static_obj_list, max(self._behavior.min_proximity_threshold, self._speed_limit / 2), up_angle_th=90, lane_offset=1)
        else:
            static_obj_state, static_obj, distance = self._our_vehicle_obstacle_detected(static_obj_list, max(self._behavior.min_proximity_threshold, self._speed_limit / 3), up_angle_th=60)
        return static_obj_state, static_obj, distance

    def car_following_manager(self, vehicle, distance, debug=False):
        """
        Module in charge of car-following behaviors when there's
        someone in front of us.

            :param vehicle: car to follow
            :param distance: distance from vehicle
            :param debug: boolean for debugging
            :return control: carla.VehicleControl
        """
        # sto in una situazione normale, nn ho vehicle che mi danno fastidio, pedoni o altro.. Seguo la macchina e basta. Prendo la velocita del vehicle, vedo la differenza di velocita, calcolo TimeToCollision. Il comportamento è quello di ridurre la velocità cosi da matchare la sua, viene fatto mano mano. Cambio quindi la nuova velocità obiettivo.
        vehicle_speed = get_speed(vehicle)
        delta_v = max(1, (self._speed - vehicle_speed) / 3.6)
        ttc = distance / delta_v if delta_v != 0 else distance / np.nextafter(0., 1.)

        # Under safety time distance, slow down.
        if self._behavior.safety_time > ttc > 0.0:
            target_speed = min([
                positive(vehicle_speed - self._behavior.speed_decrease),
                self._behavior.max_speed,
                self._speed_limit - self._behavior.speed_lim_dist])
            self._local_planner.set_speed(target_speed)
            control = self._local_planner.run_step(debug=debug)

        # Actual safety distance area, try to follow the speed of the vehicle in front.
        elif 2 * self._behavior.safety_time > ttc >= self._behavior.safety_time:
            target_speed = min([
                max(self._min_speed, vehicle_speed),
                self._behavior.max_speed,
                self._speed_limit - self._behavior.speed_lim_dist])
            self._local_planner.set_speed(target_speed)
            control = self._local_planner.run_step(debug=debug)

        # Normal behavior.
        else:
            target_speed = min([
                self._behavior.max_speed,
                self._speed_limit - self._behavior.speed_lim_dist])
            self._local_planner.set_speed(target_speed)
            control = self._local_planner.run_step(debug=debug)

        return control

    def order_by_dist(self, object_list, waypoint, max_dist, check_not_our_vehicle=False):
        def dist(s): return s.get_location().distance(waypoint.transform.location)
        #qua ho messo dieci pero va scelto il giusto valore.
        #creiamo un dizionario in modo da ordinare a seconda delle distanze in ordine crescente
        if check_not_our_vehicle:
            static_obj_dict = {s:dist(s) for s in object_list if dist(s)<max_dist and s.id != self._vehicle.id}
        else:
            static_obj_dict = {s:dist(s) for s in object_list if dist(s)<max_dist}
        #otteniamo ora la lista corrispondente ordinata per valore
        ordered_dict = dict(sorted(static_obj_dict.items(),key=operator.itemgetter(1)))
        return (list(ordered_dict.keys()),list(ordered_dict.items()))

    def run_step(self, debug=False):
        """
        è il metodo che viene chiamato ad ogni tiemstep.  Prendo info ed eseguo il behavior planner, che può essere rappresentaot
        come una macchina a stati ( anche se è molto complesso). Di base gestisce in un certo ordine tute le cose viste
        nella descrizione. 

        Execute one step of navigation.

            :param debug: boolean for debugging
            :return control: carla.VehicleControl        
        """

        self._update_information()
        if False:
            input()
        control = None
        if self._behavior.tailgate_counter > 0:
            self._behavior.tailgate_counter -= 1

        ego_vehicle_loc = self._vehicle.get_location()
        ego_vehicle_wp = self._map.get_waypoint(ego_vehicle_loc)
        bb_coords = self._vehicle.bounding_box.get_world_vertices(self._vehicle.get_transform())
        ego_vertexs_lane_id = [(self._map.get_waypoint(bb_coord)).lane_id for bb_coord in bb_coords]
        
        
        vehicle_list = self._world.get_actors().filter("*vehicle*")
        def dist(w): return w.get_location().distance(ego_vehicle_wp.transform.location)
        # for w in vehicle_list:
        #     print(w.get_light_state())
        # input()
        # vehicle_list_red = [w for w in vehicle_list if dist(w) < 30]

        # for act in vehicle_list_red:
        #     draw_bbox(self._world, act)


        # for actor_snapshot in vehicle_list_red:
        #     draw_bbox(self._world, actor_snapshot)

        # # usato x verificare logica del soprasso, da rimuovere
        # for actor in vehicle_list:
        #         if 'role_name' in actor.attributes and actor.attributes['special_type'] == 'emergency':
        #             print('auto police')
        #             continue
        #         if not('role_name' in actor.attributes and actor.attributes['role_name'] == 'hero' and actor.attributes['special_type'] != 'emergency'):
        #             actor.destroy() 

        # 1: Red lights and stops behavior, individua se esiste in un certo range un semaforo nello stato rosso. Memorizza l'attesa del semaforo, allo step successivo verifico QUELLO specifico semaforo e decido.
        if self.traffic_light_manager():
            return self.emergency_stop()
        
        # 1: Red lights and stops behavior, individua se esiste in un certo range un semaforo nello stato rosso. Memorizza l'attesa del semaforo, allo step successivo verifico QUELLO specifico semaforo e decido.
        affected_by_stop,dist_from_stop = self.stop_sign_manager()
        if affected_by_stop:
            #print("sto in stop_sign")
            return self.controlled_stop(distance=dist_from_stop,minDistance=2)
        

        # self._before_surpass_lane_id != ego_vehicle_wp.lane_id
        condToNotEnter = True
        if self._surpassing_obj and self.surpass_vehicle != None:
            condToNotEnter, v, d = self._our_vehicle_obstacle_detected(
                            [self.surpass_vehicle], max(
                                self._behavior.min_proximity_threshold, self._speed_limit / 3), up_angle_th=60)
        if (self._surpassing_obj) and self._before_surpass_lane_id != None and not condToNotEnter:
            #input()
            #capire xke non entra qua dentro
            if self.end_surpassing(ego_vehicle_wp):
                return self._local_planner.run_step(debug=debug)

        # 2.1: Pedestrian avoidance behaviors, verifico se ci sono pedoni che possono influenzare la guida
        obstacle_dict = {"walker": list(self.pedestrian_avoid_manager(ego_vehicle_wp))}
        obstacle_dict["biker"] = list(self.bikers_avoid_manager(ego_vehicle_wp))
        obstacle_dict["vehicle"] = list(self.collision_and_car_avoid_manager(ego_vehicle_wp))
        obstacle_dict["static_obj"] = list(self.static_obstacle_avoid_manager(ego_vehicle_wp))


        # defiisce se eiste questo pedone, se esiste e si trova ad una distanza troppo vicina allora mi fermo!
        if obstacle_dict["walker"][0]:
            # Distance is computed from the center of the two cars,
            # we use bounding boxes to calculate the actual distance
            print("WALKER STATE la distanza dal pedone è: ", obstacle_dict["walker"][2])
            delta_v =  self._speed - get_speed(obstacle_dict["walker"][1])
            if delta_v < 0:
                delta_v = 0
            # Emergency brake if the car is very close.
            if obstacle_dict["walker"][2] < self._behavior.braking_distance/4 + delta_v * 0.2:
                return self.emergency_stop()
            elif obstacle_dict["walker"][2] < self._behavior.braking_distance + delta_v * 0.2:
                return self.controlled_stop(obstacle_dict["walker"][1], obstacle_dict["walker"][2])
        
        # police = self._world.get_actors().filter("*vehicle.dodge.charger_police*")
        # def dist(w): return w.get_location().distance(ego_vehicle_wp.transform.location)
        # police_list = [w for w in police if dist(w) < 30]

        # if police_list:
        #     vehicle_speed = get_speed(police_list[0])
        #     print(vehicle_speed)
        #     print("find auto police")
        #     if vehicle_speed == 0.0:
        #         #self._my_flag = True
        #         self._surpassing_police = True
        #         self._local_planner._change_line = "left"
        #         self._local_planner.set_speed(30) # da cambiare
        #         print('neeed to taigating')
        #         return self._local_planner.run_step(debug=debug)
        # else:
        #     if self._surpassing_police: #check altre auto ferme
        #         #self.help_sorpassing(ego_vehicle_wp,'right')
        #         #self.lane_change('right')
        #         print('torno a right')
        #         self._local_planner._change_line = "None"
        #         self._surpassing_police = False
        #         return self._local_planner.run_step(debug=debug)

        
        if self.obstacle_avoidance(obstacle_dict, ego_vehicle_wp, ego_vertexs_lane_id):
            return self._local_planner.run_step(debug=debug)

        
        if obstacle_dict["biker"][0]:
            biker_vehicle_loc = obstacle_dict["biker"][1].get_location()
            biker_vehicle_wp = self._map.get_waypoint(biker_vehicle_loc)
            #print("biker check, biker_vehicle_wp.lane_id:  ", biker_vehicle_wp.lane_id, "self._before_surpass_lane_id: ", self._before_surpass_lane_id)
            ##input()
            if biker_vehicle_wp.lane_id != self._before_surpass_lane_id:
                # input()
                delta_v =  self._speed - get_speed(obstacle_dict["biker"][1])
                if delta_v < 0:
                    delta_v = 0
                print("BIKERS STATE la distanza dal veicolo è: ", obstacle_dict["biker"][2], "la sua lane è: ", biker_vehicle_wp.lane_id, "mentre la mia è: ", ego_vehicle_wp.lane_id, "la mia road option è:",  self._direction)
                #if self._surpassing_obj:
                    ##input()
                # Emergency brake if the car is very close.
                if obstacle_dict["biker"][2] < self._behavior.braking_distance/4 + delta_v * 0.2:
                    return self.emergency_stop()
                elif obstacle_dict["biker"][2] < self._behavior.braking_distance + delta_v * 0.2:
                    return self.controlled_stop(obstacle_dict["biker"][1], obstacle_dict["biker"][2])

        # 2.2: Car following behaviors
        

        # stesso principio del pedone.
        if obstacle_dict["vehicle"][0]:
            vehicle_vehicle_loc = obstacle_dict["vehicle"][1].get_location()
            vehicle_vehicle_wp = self._map.get_waypoint(vehicle_vehicle_loc) 
            if vehicle_vehicle_wp.lane_id != self._before_surpass_lane_id:
                # Distance is computed from the center of the two cars,
                # we use bounding boxes to calculate the actual distance
                print("VEHICLE STATE la distanza dal veicolo è: ", obstacle_dict["vehicle"][2], "il veicolo è: ",obstacle_dict["vehicle"][1], "la sua lane è: ", vehicle_vehicle_wp.lane_id, "mentre la mia è: ", ego_vehicle_wp.lane_id, "la mia road option è:",  self._direction)
                print("inoltre le sue luci sono ", obstacle_dict["vehicle"][1].get_light_state())
                #if self._surpassing_obj:
                # input()
                delta_v =  self._speed - get_speed(obstacle_dict["vehicle"][1])
                if delta_v < 0:
                    delta_v = 0
                # Emergency brake if the car is very close.
                if obstacle_dict["vehicle"][2] < self._behavior.braking_distance/4 + delta_v * 0.2:
                    return self.emergency_stop()
                elif obstacle_dict["vehicle"][2] < self._behavior.braking_distance + delta_v * 0.2:
                    return self.controlled_stop(obstacle_dict["vehicle"][1], obstacle_dict["vehicle"][2])
                else:
                    return self.car_following_manager(obstacle_dict["vehicle"][1], obstacle_dict["vehicle"][2])

        #AGGIUNTA PER GESTIRE OSTACOLI STATICI SULLA STRADA
        if obstacle_dict["static_obj"][0]:
            #static_obj_type = static_obj.attributes.get('object_type')
            #stop_cond = static_obj_type != "static.prop.dirtdebris01" or static_obj_type != "static.prop.dirtdebris02" or static_obj_type != "static.prop.dirtdebris03" or static_obj_type is not None
            static_obj = obstacle_dict["static_obj"][1]
            obs_distance = obstacle_dict["static_obj"][2]
            stop_cond = static_obj.bounding_box.extent.z >= 0.25
            
            static_bb_coords = static_obj.bounding_box.get_world_vertices(static_obj.get_transform())
            obj_vertexs_lane_id = [(self._map.get_waypoint(bb_coord, lane_type=carla.LaneType.Any)).lane_id for bb_coord in static_bb_coords]
            static_obj_type = getattr(static_obj,'object_type',None)
<<<<<<< HEAD
            #print("altezza dell'oggetto: ", static_obj.bounding_box.extent.z)
            #print("static object: ", static_obj, "type: ", static_obj_type, 'type_id: ' , static_obj.type_id)
            #print('voglio stare fermo per ', static_obj, 'ma devo superare ', self._surpassing_obj)
            if static_obj.type_id  != 'static.prop.mesh' and not self._surpassing_obj:
=======
            print("altezza dell'oggetto: ", static_obj.bounding_box.extent.z)
            print("static object: ", static_obj, "type: ", static_obj_type, 'type_id: ' , static_obj.type_id)
            print('voglio stare fermo per ', static_obj, 'ma devo superare ', self._surpassing_obj)
            print("obj_vertexs_lane_id: ", obj_vertexs_lane_id)
            if static_obj.type_id  != 'static.prop.mesh' and not self._surpassing_obj and ego_vehicle_wp.lane_id in obj_vertexs_lane_id:
>>>>>>> 6f715258
                if stop_cond:
                    print("static object più alto di mezzo metro, mi fermo")
                    print("STATIC OBJ la distance dall'obj è: ", obs_distance)
                    delta_v =  self._speed - get_speed(static_obj)
                    if delta_v < 0:
                        delta_v = 0
                    # Emergency brake if the car is very close.
                    if obs_distance < self._behavior.braking_distance/4 + delta_v * 0.3:
                        return self.emergency_stop()
                    elif obs_distance < self._behavior.braking_distance + delta_v * 0.3:
                        return self.controlled_stop(static_obj, obs_distance)
        # 3: Intersection behavior, consente di capire se siete in un incrocio, ma il comportamento è simile al normale, non ci sta una gestione apposita. La gestione degli incroci viene gestta in obj detection. Stesso comportamento normal behavor ma solo più lento.
        if self._incoming_waypoint.is_junction and (self._incoming_direction in [RoadOption.LEFT, RoadOption.RIGHT]):
            vehicle_state, vehicle, v_distance = self.gestione_incrocio(ego_vehicle_wp)
            # stesso principio del pedone.
            if vehicle_state:
                print('Junction State:')
                vehicle_vehicle_loc = vehicle.get_location()
                vehicle_vehicle_wp = self._map.get_waypoint(vehicle_vehicle_loc) 
                if vehicle_vehicle_wp.lane_id != self._before_surpass_lane_id:
                    delta_v =  self._speed - get_speed(vehicle)
                    if delta_v < 0:
                        delta_v = 0
                    # Emergency brake if the car is very close.
                    if v_distance < self._behavior.braking_distance/4 + delta_v * 0.2:
                        return self.emergency_stop()
                    elif v_distance < self._behavior.braking_distance + delta_v * 0.2:
                        return self.controlled_stop(vehicle, v_distance,minDistance=2)
                    else:
                        return self.car_following_manager(vehicle, v_distance)

        # 4: Normal behavior, prende target speed, è una variabile che ti dice quanto manca a quello che ti serve. Il local planer contiene anche i controllori, quindi gli stiamo dicendo anche questo. Obj control contiene cose di carla sul dafarsi
        print("NORMAL BEHAVIOUR")
        # input()
        target_speed = min([
            self._behavior.max_speed,
            self._speed_limit - self._behavior.speed_lim_dist])
        if self._surpassing_obj:
            self._local_planner.set_speed(80)
        else:
            self._local_planner.set_speed(target_speed)
        control = self._local_planner.run_step(debug=debug)

        print(self._local_planner._target_speed)

        return control

    def emergency_stop(self):
        """
        Overwrites the throttle a brake values of a control to perform an emergency stop.
        The steering is kept the same to avoid going out of the lane when stopping during turns

            :param speed (carl.VehicleControl): control to be modified
        """
        control = self._local_planner.run_step_only_lateral()
        # per le derapate a True
        return control

    def controlled_stop(self, vehicle=None, distance=0.0,minDistance=5):
        vehicle_speed = 0.0
        if vehicle != None:
            vehicle_speed = get_speed(vehicle)
        delta_v = max(1, (self._speed - vehicle_speed) / 3.6)
        ttc = distance / delta_v if delta_v != 0 else distance / np.nextafter(0., 1.)
        control = self.emergency_stop()
        # Under safety time distance, slow down.
        if distance <= minDistance:
            return control
        elif self._speed < 15 and distance > 2:
            target_speed = distance * 3
            print("devo rallentare sono ancora lontano, l'obj vel è:",vehicle_speed," velocità: ", target_speed)
            self._local_planner.set_speed(target_speed)
            control = self._local_planner.run_step()
        elif ttc > 0.0:
            target_speed = max((ttc/self._behavior.safety_time) * self._speed, self._behavior.speed_decrease)
            print("devo rallentare, l'obj vel è:",vehicle_speed," andrò a velocità: ", target_speed)
            self._local_planner.set_speed(target_speed)
            control = self._local_planner.run_step()

        # per le derapate a True
        return control
    
    def start_surpassing(self, obj_to_s, ego_vehicle_wp, dir):
        self._surpassing_obj = True
        last_dir = self._direction
        if dir == "left":
            self._direction = RoadOption.CHANGELANELEFT
        elif dir == "right":
            # print("sorpasso a destra")
            # #input()
            self._direction = RoadOption.CHANGELANERIGHT
        com_vehicle_state, com_vehicle, com_vehicle_distance = self.collision_and_car_avoid_manager(ego_vehicle_wp)
        
        if dir == "right":
            print("láuto che non mi fa sorpassare è: ", com_vehicle)
            #input()
<<<<<<< HEAD
        if com_vehicle!=None and not com_vehicle_state or (com_vehicle_state and com_vehicle_distance>60):
=======
        if not com_vehicle_state or (com_vehicle_state and com_vehicle_distance>80):
>>>>>>> 6f715258
            print('STO PER STARTARE IL SORPASSO, IL VEICOLO DISTA: ', com_vehicle_distance, "ed è: ", com_vehicle)
            # input()
            #self._my_flag = True
            self._before_surpass_lane_id = ego_vehicle_wp.lane_id
            #self.help_sorpassing(ego_vehicle_wp,'left')
            self._local_planner._change_line = "shifting"
            self._local_planner.delta = self.meters_shifting(obj_to_s)
            print(self._local_planner.delta)
            self._local_planner.dir = dir
            self._local_planner.set_speed(80) # da cambiare
            self.surpass_vehicle = obj_to_s
            print('sto superando')
            self._direction = last_dir
            input()
            return True
        else:
            self._surpassing_obj = False
            self._direction = last_dir
            print('CI STA UN TIZIO CHE NON MI FA SORPASSARE LA DIST: ', com_vehicle_distance, "ed è: ", com_vehicle)
        return False

    def end_surpassing(self, ego_vehicle_wp):
        last_dir = self._direction
        if self._local_planner._change_line=="left":
            self._direction = RoadOption.CHANGELANERIGHT
        elif self._local_planner._change_line=="right":        
            self._direction = RoadOption.CHANGELANELEFT
        com_vehicle_state, com_vehicle, com_vehicle_distance = self.collision_and_car_avoid_manager(ego_vehicle_wp)
        self._direction = last_dir
        if self._local_planner._change_line != "None":
            print("non mi rientrare com_vehicle: ",com_vehicle)
            #input()
        if not com_vehicle_state:
<<<<<<< HEAD
            print('STO PER RIENTRARE IN CORSIA')
            #input()
            self.surpass_vehicle = None
            self._local_planner._change_line = "None"
            self._local_planner.delta = 0
            self._local_planner.dir = "left"
            self._surpassing_obj = False
            self._before_surpass_lane_id = None
            return True
=======
            if self.surpassing_security_step > 10:
                print('STO PER RIENTRARE IN CORSIA')
                ##input()
                self.surpass_vehicle = None
                self._local_planner._change_line = "None"
                self._local_planner.delta = 0
                self._local_planner.dir = "left"
                self._surpassing_obj = False
                self._before_surpass_lane_id = None
                self.surpassing_security_step = 0
                return True
            else:
                self.surpassing_security_step += 1
                print("self.surpassing_security_step: ", self.surpassing_security_step)
                input()
>>>>>>> 6f715258
        return False
            
    def obstacle_avoidance(self, obj_dict, waypoint, ego_vertexs_lane_id):
        valori = []
        for valore in obj_dict.values():
            if valore[0]:
                valori.append(valore[1])
        ordered_objs,dists = self.order_by_dist(valori, waypoint, 45, True)
        if len(ordered_objs) > 0:
            print(ordered_objs[0])
            print('dists[0][1]',dists[0][1])
            print("state 1")
            ##input()
            obj_bb_coords, e_x, e_y, e_z = self.get_bounding_box_corners(ordered_objs[0])
            obj_vertexs_lane_id = [(self._map.get_waypoint(carla.Location(bb_coord[0], bb_coord[1], bb_coord[2]))).lane_id for bb_coord in obj_bb_coords]
            int_list = list(set(obj_vertexs_lane_id) & set(ego_vertexs_lane_id))
            print("obj_vertexs_lane_id: ", obj_vertexs_lane_id, "ego_vertexs_lane_id: ", ego_vertexs_lane_id)
            draw_bbox(self._world, ordered_objs[0])
            not_my_lane_list = list(set(obj_vertexs_lane_id) - set(int_list))
            if len(int_list)>0 and len(not_my_lane_list) == 0:
                print('len(int_list): ',len(int_list),'len(not_my_lane_list): ',len(not_my_lane_list))
                print('ordered_objs[0].type_id: ',ordered_objs[0].type_id)
                # logica per cominciare il sorpasso        
                if ordered_objs[0].type_id in ['vehicle.bh.crossbike','vehicle.gazelle.omafiets','vehicle.diamondback.century']:
                    if dists[0][1]<10 and get_speed(ordered_objs[0]) <= 20 and not self._surpassing_obj:
                        if self.start_surpassing(ordered_objs[0], waypoint, "left"):
                            #input()
                            return True
                if 'vehicle' in ordered_objs[0].type_id:
                #get_ligth_state, vanno aggiunte altre condizioni, non tutte gli stati delle luci sono uguali per i vehicle
                    if dists[0][1]<20 and ordered_objs[0].get_light_state() in [1537,1539, 49] and not self._surpassing_obj:
                        if self.start_surpassing(ordered_objs[0], waypoint, "left"):
                            #input()
                            return True
                if ordered_objs[0].type_id in ['static.prop.trafficwarning','static.prop.warningaccident']:
                #type_id, vanno aggiunte altre condizioni, per altri obj statici in mezzo road o generalizzare con location vicino awaypoint road
                    if dists[0][1]<20 and not self._surpassing_obj:
                        if self.start_surpassing(ordered_objs[0], waypoint, "left"):
                            print('start surpassing obj')
                            #input()
                            return True
            #condizione per verificare che quest'oggetto invada parzialmente la mia lane (da superare)
            elif len(int_list)>0:
                print("state 2")
                # #input()
                print("len(int_list): ", len(int_list), "len(not_my_lane_list): ", len(not_my_lane_list))
                if not_my_lane_list[0] > waypoint.lane_id:
                    print("not_my_lane_list[0]: ", not_my_lane_list[0], "waypoint.lane_id: ", waypoint.lane_id)
                    if self.start_surpassing(ordered_objs[0], waypoint, "left"):
                        print("state 3")
                        #input()
                        return True
                else:
                    if self.start_surpassing(ordered_objs[0], waypoint, "right"): 
                        print("state 3.1")
                        #input()
                        return True
        return False

    def meters_shifting(self, target_vehicle):
        sec_costant = 0.9
        my_lat_extend = self._vehicle.bounding_box.extent.y
        target_transform = target_vehicle.get_transform()
        target_wpt = self._map.get_waypoint(target_transform.location, lane_type=carla.LaneType.Any)
        draw_waypoints(self._vehicle.get_world(), [target_wpt], 1.0)
        if str(target_wpt.lane_type) != 'Driving':

            # input("va tutto malissomo")
            target_wpt = target_wpt.get_left_lane()
        #AGGIUNTA DI PROVA
        #target_wpt è il punto centrale della lane su cui si trova il veicolo target
        if self._direction == RoadOption.CHANGELANELEFT:
            corresponding_t_wpt = target_wpt.get_left_lane() #qui deve essere chiamato left o right a seconda di dove mi trovo 
        elif self._direction == RoadOption.CHANGELANERIGHT:
            corresponding_t_wpt = target_wpt.get_right_lane() #qui deve essere chiamato left o right a seconda di dove mi trovo 
        else:
            corresponding_t_wpt = target_wpt
        diff_lane = np.array([
            target_wpt.transform.location.x - corresponding_t_wpt.transform.location.x,
            target_wpt.transform.location.y - corresponding_t_wpt.transform.location.y,
            target_wpt.transform.location.z - corresponding_t_wpt.transform.location.z])
        print("corresponding_t_wpt: ",corresponding_t_wpt,"target_transform.location: ",target_transform.location,"target_wpt: ", target_wpt,"np.linalg.norm(diff_lane): ", np.linalg.norm(diff_lane))
        #ottenere tutti i vertici del target vehicle target
        # # Otteniamo i vertici del bounding box in coordinate locali
        target_bb, e_x, e_y, e_z = self.get_bounding_box_corners(target_vehicle)
        #target_bb = target_vehicle.bounding_box.get_world_vertices(target_vehicle.get_transform())
        print("target_bb[0]:", target_bb[0])
        distances = {} 
        draw_bbox(self._world, target_vehicle)
        for vertex in target_bb:
            #loc= carla.Location(vertex.x,vertex.y,vertex.z)
            #carla.DebugHelper.draw_point(loc,0.5)
            #obtain the corresponding waypoint
            #calcoliamo la differenza di ciascun vertice dal target left
            distances[tuple(vertex)] = (np.linalg.norm(np.array([
                vertex[0] - corresponding_t_wpt.transform.location.x,
                vertex[1] - corresponding_t_wpt.transform.location.y,
                0])))
        #obtain the vertex associated with the max distance
        print("distances: ",distances)
        max_vertex = min(distances, key = lambda k: distances[k])
        print("max_vertex: ",max_vertex)
        #input()
        #compute the distance between max_vertex and the target_wpt
        diff_points = np.array([
            target_wpt.transform.location.x - max_vertex[0],
            target_wpt.transform.location.y - max_vertex[1],
            target_wpt.transform.location.z - max_vertex[2]])
        dot_product, cos_for_sign = self.proj(diff_points, diff_lane)
        dot_product = np.copysign(np.linalg.norm(dot_product), cos_for_sign)
        print("diff_points: ",diff_points, "max_vertex: ",max_vertex)
        ego_vehicle_loc = self._vehicle.get_location()
        ego_vehicle_wp = self._map.get_waypoint(ego_vehicle_loc)
        how_much_move = abs(dot_product - np.linalg.norm(diff_lane)/2)
        print("target_wpt.lane_type: ",target_wpt.lane_type)
        print("how_much_move: ",how_much_move, "cos_for_sign: ", cos_for_sign, "dot_product: ", dot_product,"np.linalg.norm(diff_lane)/2:",np.linalg.norm(diff_lane)/2 )
        #input()
        if ego_vehicle_wp.lane_id != target_wpt.lane_id:
            print("case my lane diversa da target lane, mi muovo di: ", abs(dot_product - np.linalg.norm(diff_lane)/2) + sec_costant, "dot-product: ", dot_product)
            # input()
            return abs(dot_product - np.linalg.norm(diff_lane)/2) + sec_costant
        else:
            print("case my lane uguale a target lane, mi muovo di: ", abs(my_lat_extend  - dot_product) + sec_costant, "how_move è:", how_much_move, "dot-product: ", dot_product, "e_x/2: ", e_x/2)
            # input()
            return abs(my_lat_extend  - dot_product) + sec_costant
        

    def proj(self, A, B):
        cos_theta = np.dot(A, B) / np.linalg.norm(B)
        return (cos_theta * (B / np.linalg.norm(B)), cos_theta)



        
<|MERGE_RESOLUTION|>--- conflicted
+++ resolved
@@ -532,18 +532,11 @@
             static_bb_coords = static_obj.bounding_box.get_world_vertices(static_obj.get_transform())
             obj_vertexs_lane_id = [(self._map.get_waypoint(bb_coord, lane_type=carla.LaneType.Any)).lane_id for bb_coord in static_bb_coords]
             static_obj_type = getattr(static_obj,'object_type',None)
-<<<<<<< HEAD
-            #print("altezza dell'oggetto: ", static_obj.bounding_box.extent.z)
-            #print("static object: ", static_obj, "type: ", static_obj_type, 'type_id: ' , static_obj.type_id)
-            #print('voglio stare fermo per ', static_obj, 'ma devo superare ', self._surpassing_obj)
-            if static_obj.type_id  != 'static.prop.mesh' and not self._surpassing_obj:
-=======
             print("altezza dell'oggetto: ", static_obj.bounding_box.extent.z)
             print("static object: ", static_obj, "type: ", static_obj_type, 'type_id: ' , static_obj.type_id)
             print('voglio stare fermo per ', static_obj, 'ma devo superare ', self._surpassing_obj)
             print("obj_vertexs_lane_id: ", obj_vertexs_lane_id)
             if static_obj.type_id  != 'static.prop.mesh' and not self._surpassing_obj and ego_vehicle_wp.lane_id in obj_vertexs_lane_id:
->>>>>>> 6f715258
                 if stop_cond:
                     print("static object più alto di mezzo metro, mi fermo")
                     print("STATIC OBJ la distance dall'obj è: ", obs_distance)
@@ -640,11 +633,7 @@
         if dir == "right":
             print("láuto che non mi fa sorpassare è: ", com_vehicle)
             #input()
-<<<<<<< HEAD
-        if com_vehicle!=None and not com_vehicle_state or (com_vehicle_state and com_vehicle_distance>60):
-=======
         if not com_vehicle_state or (com_vehicle_state and com_vehicle_distance>80):
->>>>>>> 6f715258
             print('STO PER STARTARE IL SORPASSO, IL VEICOLO DISTA: ', com_vehicle_distance, "ed è: ", com_vehicle)
             # input()
             #self._my_flag = True
@@ -678,17 +667,6 @@
             print("non mi rientrare com_vehicle: ",com_vehicle)
             #input()
         if not com_vehicle_state:
-<<<<<<< HEAD
-            print('STO PER RIENTRARE IN CORSIA')
-            #input()
-            self.surpass_vehicle = None
-            self._local_planner._change_line = "None"
-            self._local_planner.delta = 0
-            self._local_planner.dir = "left"
-            self._surpassing_obj = False
-            self._before_surpass_lane_id = None
-            return True
-=======
             if self.surpassing_security_step > 10:
                 print('STO PER RIENTRARE IN CORSIA')
                 ##input()
@@ -704,7 +682,6 @@
                 self.surpassing_security_step += 1
                 print("self.surpassing_security_step: ", self.surpassing_security_step)
                 input()
->>>>>>> 6f715258
         return False
             
     def obstacle_avoidance(self, obj_dict, waypoint, ego_vertexs_lane_id):
