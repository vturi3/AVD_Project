--- conflicted
+++ resolved
@@ -1,26 +1,20 @@
-{
-    "sensors" : [
-            {"type": "sensor.camera.rgb", "id": "Center",
-            "x": 0.7, "y": 0.0, "z": 1.60, "roll": 0.0, "pitch": 0.0, "yaw": 0.0, "width": 300, "height": 200, "fov": 100},
-            {"type": "sensor.lidar.ray_cast", "id": "LIDAR",
-            "x": 0.7, "y": -0.4, "z": 1.60, "roll": 0.0, "pitch": 0.0, "yaw": -45.0},
-            {"type": "sensor.other.radar", "id": "RADAR",
-            "x": 0.7, "y": -0.4, "z": 1.60, "roll": 0.0, "pitch": 0.0, "yaw": -45.0, "horizontal_fov": 30, "vertical_fov": 30},
-            {"type": "sensor.other.gnss", "id": "GPS",
-            "x": 0.7, "y": -0.4, "z": 1.60},
-            {"type": "sensor.other.imu", "id": "IMU",
-            "x": 0.7, "y": -0.4, "z": 1.60, "roll": 0.0, "pitch": 0.0, "yaw": -45.0},
-            {"type": "sensor.speedometer", "id": "Speed"}
-    ],
-<<<<<<< HEAD
-    "longitudinal_control_dict" :{"K_P": 1.5, "K_I": 1.7, "K_D": 2.2, "dt": 0.1},
-    "lateral_control_dict" : {"K_V": 1.0, "K_S": 0.5, "dt": 0.1},
-=======
-    "longitudinal_control_dict" : {"K_P": 0.37, "K_I": 0.032, "K_D": 0.024, "dt": 0.02},
-    "lateral_control_dict" : {"K_V": 1.5, "K_S": 2.5, "dt": 0.02},
-    "lateral_control_dict_pid" : {"K_P": 0.45, "K_I": 0.4, "K_D": 0.001, "dt": 0.06},
->>>>>>> babbe1a8
-    "target_speed": 30.0,
-    "Visualizer_IP" : "",
-    "SaveSpeedData" : ""
+{
+    "sensors" : [
+            {"type": "sensor.camera.rgb", "id": "Center",
+            "x": 0.7, "y": 0.0, "z": 1.60, "roll": 0.0, "pitch": 0.0, "yaw": 0.0, "width": 300, "height": 200, "fov": 100},
+            {"type": "sensor.lidar.ray_cast", "id": "LIDAR",
+            "x": 0.7, "y": -0.4, "z": 1.60, "roll": 0.0, "pitch": 0.0, "yaw": -45.0},
+            {"type": "sensor.other.radar", "id": "RADAR",
+            "x": 0.7, "y": -0.4, "z": 1.60, "roll": 0.0, "pitch": 0.0, "yaw": -45.0, "horizontal_fov": 30, "vertical_fov": 30},
+            {"type": "sensor.other.gnss", "id": "GPS",
+            "x": 0.7, "y": -0.4, "z": 1.60},
+            {"type": "sensor.other.imu", "id": "IMU",
+            "x": 0.7, "y": -0.4, "z": 1.60, "roll": 0.0, "pitch": 0.0, "yaw": -45.0},
+            {"type": "sensor.speedometer", "id": "Speed"}
+    ],
+    "longitudinal_control_dict" :{"K_P": 1.5, "K_I": 1.7, "K_D": 2.2, "dt": 0.1},
+    "lateral_control_dict" : {"K_V": 1.0, "K_S": 0.5, "dt": 0.1},
+    "target_speed": 30.0,
+    "Visualizer_IP" : "",
+    "SaveSpeedData" : ""
 }