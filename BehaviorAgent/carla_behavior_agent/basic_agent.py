--- conflicted
+++ resolved
@@ -824,7 +824,6 @@
         )
         # l'idea è verficiare dove voglio andare e dove si trova il vehicle, se si trova sulla nostra corsia e strada. Quello che succede è valutare la direzione e la posizione del vehicle.
 
-<<<<<<< HEAD
     
         route_bb = []
         ego_location = ego_transform.location
@@ -844,20 +843,6 @@
             r_vec = wp.transform.get_right_vector()
             p1 = wp.transform.location + carla.Location(extent_y * r_vec.x, extent_y * r_vec.y)
             p2 = wp.transform.location + carla.Location(-extent_y * r_vec.x, -extent_y * r_vec.y)
-=======
-        for target_vehicle in vehicle_list:
-            # per ogni vehicle della lista
-            # print("veicolo: ",target_vehicle)
-            target_transform = target_vehicle.get_transform()
-            target_wpt = self._map.get_waypoint(target_transform.location, lane_type=carla.LaneType.Any)
-        
-            route_bb = []
-            ego_location = ego_transform.location
-            extent_y = self._vehicle.bounding_box.extent.y
-            r_vec = ego_transform.get_right_vector()
-            p1 = ego_location + carla.Location(extent_y * r_vec.x, extent_y * r_vec.y)
-            p2 = ego_location + carla.Location(-extent_y * r_vec.x, -extent_y * r_vec.y)
->>>>>>> 445e7ee8
             route_bb.append([p1.x, p1.y, p1.z])
             route_bb.append([p2.x, p2.y, p2.z])
 
@@ -875,18 +860,11 @@
             if ego_location.distance(target_vehicle.get_location()) > max_distance*4:
                 continue
 
-<<<<<<< HEAD
             target_bb,new_transform = self.allunga_bounding_box(target_vehicle)
             
             target_vertices = target_bb.get_world_vertices(new_transform)
             target_list = [[v.x, v.y, v.z] for v in target_vertices]
             target_polygon = Polygon(target_list)
-=======
-                if ego_polygon.intersects(target_polygon):
-                    # print('INTERSECTION: Colpisco boundingBox')
-                    #return (True, target_vehicle, compute_distance(target_vehicle.get_location(), ego_location))
-                    return (True, target_vehicle, 0.1)
->>>>>>> 445e7ee8
 
             if ego_polygon.intersects(target_polygon):
                 print('INTERSECTION: Colpisco boundingBox')
