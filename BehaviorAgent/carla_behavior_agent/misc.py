--- conflicted
+++ resolved
@@ -27,26 +27,17 @@
         end = begin + carla.Location(x=math.cos(angle), y=math.sin(angle))
         world.debug.draw_arrow(begin, end, arrow_size=0.3, life_time=1.0)
 
-<<<<<<< HEAD
-def draw_bbox(world, vehicle,vehicleVector=None,color=carla.Color(255,0,0,0),duration=0.1):
-=======
 def draw_bbox(world, vehicle,vehicleVector=None,location=None,color=carla.Color(255,0,0,0),duration=0.1):
->>>>>>> ab569805
     """
      da scrivere ora nn ho tempo
     """
     if not vehicleVector:
         vehicleVector = vehicle.bounding_box.extent
-<<<<<<< HEAD
-    world.debug.draw_box(carla.BoundingBox(vehicle.get_transform().location,carla.Vector3D(vehicleVector.x,vehicleVector.y,2)),
-                         vehicle.get_transform().rotation, 0.05, color,duration)
-=======
     if not location:
         location = vehicle.get_transform().location
     world.debug.draw_box(carla.BoundingBox(location,carla.Vector3D(vehicleVector.x,vehicleVector.y,2)),
                          vehicle.get_transform().rotation, 0.05, color,duration)
 
->>>>>>> ab569805
 
 def get_speed(vehicle):
     """
